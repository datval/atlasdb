/**
 * Copyright 2015 Palantir Technologies
 *
 * Licensed under the BSD-3 License (the "License");
 * you may not use this file except in compliance with the License.
 * You may obtain a copy of the License at
 *
 * http://opensource.org/licenses/BSD-3-Clause
 *
 * Unless required by applicable law or agreed to in writing, software
 * distributed under the License is distributed on an "AS IS" BASIS,
 * WITHOUT WARRANTIES OR CONDITIONS OF ANY KIND, either express or implied.
 * See the License for the specific language governing permissions and
 * limitations under the License.
 */
package com.palantir.atlasdb.transaction.api;

import java.util.Iterator;
import java.util.Map;
import java.util.Set;
import java.util.SortedMap;

import com.palantir.atlasdb.keyvalue.api.BatchColumnRangeSelection;
import com.palantir.atlasdb.keyvalue.api.Cell;
import com.palantir.atlasdb.keyvalue.api.ColumnRangeSelection;
import com.palantir.atlasdb.keyvalue.api.ColumnSelection;
import com.palantir.atlasdb.keyvalue.api.RangeRequest;
import com.palantir.atlasdb.keyvalue.api.RowResult;
import com.palantir.atlasdb.keyvalue.api.TableReference;
import com.palantir.atlasdb.transaction.service.TransactionService;
import com.palantir.common.annotation.Idempotent;
import com.palantir.common.base.BatchingVisitable;

/**
 * Provides the methods for a transaction with the key-value store.
 * @see TransactionManager
 */
public interface Transaction {

    @Idempotent
    SortedMap<byte[], RowResult<byte[]>> getRows(
            TableReference tableRef,
            Iterable<byte[]> rows,
            ColumnSelection columnSelection);

    @Idempotent
<<<<<<< HEAD
    Map<byte[], BatchingVisitable<Map.Entry<Cell, byte[]>>> getRowsColumnRange(TableReference tableRef,
                                                                               Iterable<byte[]> rows,
                                                                               BatchColumnRangeSelection columnRangeSelection);

    @Idempotent
    Iterator<Map.Entry<Cell, byte[]>> getRowsColumnRange(TableReference tableRef,
                                                         Iterable<byte[]> rows,
                                                         ColumnRangeSelection columnRangeSelection,
                                                         int batchHint);
=======
    Map<byte[], BatchingVisitable<Map.Entry<Cell, byte[]>>> getRowsColumnRange(
            TableReference tableRef,
            Iterable<byte[]> rows,
            ColumnRangeSelection columnRangeSelection);
>>>>>>> 364f0fba

    @Idempotent
    Map<Cell, byte[]> get(TableReference tableRef, Set<Cell> cells);

    /**
     * Creates a visitable that scans the provided range.
     *
     * @param tableRef the table to scan
     * @param rangeRequest the range of rows and columns to scan
     * @return an array of <code>RowResult</code> objects representing the range
     */
    @Idempotent
    BatchingVisitable<RowResult<byte[]>> getRange(TableReference tableRef, RangeRequest rangeRequest);

    /**
     * Creates a visitable that scans the provided range.
     * <p>
     * To get good performance out of this method, it is important to specify
     * the batch hint in each RangeRequest. If this isn't done then this method may do more work
     * than you need and will be slower than it needs to be.  If the batchHint isn't specified it
     * will default to 1 for the first page in each range.
     */
    @Idempotent
    Iterable<BatchingVisitable<RowResult<byte[]>>> getRanges(
            TableReference tableRef,
            Iterable<RangeRequest> rangeRequests);

    /**
     * Puts values into the key-value store. If you put a null or the empty byte array, then
     * this is treated like a delete to the store.
     * @param tableRef the table into which to put the values
     * @param values the values to append to the table
     */
    @Idempotent
    void put(TableReference tableRef, Map<Cell, byte[]> values);

    /**
     * Deletes values from the key-value store.
     * @param tableRef the table from which to delete the values
     * @param keys the set of cells to delete from the store
     */
    @Idempotent
    void delete(TableReference tableRef, Set<Cell> keys);

    @Idempotent
    TransactionType getTransactionType();

    @Idempotent
    void setTransactionType(TransactionType transactionType);

    enum TransactionType {
        DEFAULT,

        /**
         * Hard delete transactions are different from regular transactions because they
         * must queue cells for "scrubbing" on every cell that's modified or deleted.
         * (i.e. not just write a value at the latest timestamp, but also clean up values at older timestamps)
         */
        HARD_DELETE,

        /**
         * In addition to queuing cells for "scrubbing", we also:
         * - (a) Scrub earlier than we would have otherwise, even at the cost of possibly
         *       causing open transactions to abort, and
         * - (b) Block until the scrub is complete.
         */
        AGGRESSIVE_HARD_DELETE
    }

    /**
     * Aborts the transaction. Can be called repeatedly.
     * <p>
     * Cannot be called after a call to {@link #commit()}. Check {@link #isUncommitted()} to be sure.
     */
    @Idempotent
    void abort();

    /**
     * Commits the transaction. Can be called repeatedly, but will only commit the first time.
     * Cannot be called after a call to {@link #abort()}.
     * Check {@link #isAborted()} before calling commit if unsure.
     * <p>
     * This method checks for any data conflicts.  This can happen if someone else is
     * concurrently writing to the same {@link Cell}s.
     * <p>
     * NOTE: only cell-level conflicts are detected.  If another transaction writes to the same row
     * but a different cell, then no conflict occurs.
     * @throws TransactionConflictException if this transaction had a conflict with another running transaction
     * @throws TransactionCommitFailedException if this transaction failed at commit time.  If this exception
     * is thrown, then this transaction may have been committed, but most likely not.
     */
    @Idempotent
    void commit() throws TransactionFailedException;

    @Idempotent
    void commit(TransactionService transactionService) throws TransactionFailedException;

    /**
     * Gets whether the transaction has been aborted.
     *
     * @return <code>true</code> if <code>abort()</code> has been called, otherwise <code>false</code>
     */
    @Idempotent
    boolean isAborted();

    /**
     * Gets whether the transaction has not been committed.
     *
     * @return <code>true</code> if neither <code>commit()</code> or <code>abort()</code> have been called,
     *         otherwise <code>false</code>
     */
    @Idempotent
    boolean isUncommitted();

    /**
     * Gets the timestamp the current transaction is running at.
     */
    @Idempotent
    long getTimestamp();

    /**
     * Determines what the transaction should do if it reads a sentinel timestamp which
     * indicates it may be performing an inconsistent read.
     */
    TransactionReadSentinelBehavior getReadSentinelBehavior();

    /**
     * Informs the transaction that a particular table has been written to.
     */
    void useTable(TableReference tableRef, ConstraintCheckable table);
}<|MERGE_RESOLUTION|>--- conflicted
+++ resolved
@@ -44,22 +44,17 @@
             ColumnSelection columnSelection);
 
     @Idempotent
-<<<<<<< HEAD
-    Map<byte[], BatchingVisitable<Map.Entry<Cell, byte[]>>> getRowsColumnRange(TableReference tableRef,
-                                                                               Iterable<byte[]> rows,
-                                                                               BatchColumnRangeSelection columnRangeSelection);
-
-    @Idempotent
-    Iterator<Map.Entry<Cell, byte[]>> getRowsColumnRange(TableReference tableRef,
-                                                         Iterable<byte[]> rows,
-                                                         ColumnRangeSelection columnRangeSelection,
-                                                         int batchHint);
-=======
     Map<byte[], BatchingVisitable<Map.Entry<Cell, byte[]>>> getRowsColumnRange(
             TableReference tableRef,
             Iterable<byte[]> rows,
-            ColumnRangeSelection columnRangeSelection);
->>>>>>> 364f0fba
+            BatchColumnRangeSelection columnRangeSelection);
+
+    @Idempotent
+    Iterator<Map.Entry<Cell, byte[]>> getRowsColumnRange(
+            TableReference tableRef,
+            Iterable<byte[]> rows,
+            ColumnRangeSelection columnRangeSelection,
+            int batchHint);
 
     @Idempotent
     Map<Cell, byte[]> get(TableReference tableRef, Set<Cell> cells);
