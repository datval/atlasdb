--- conflicted
+++ resolved
@@ -6,22 +6,13 @@
 ]
 
 dependencies {
-<<<<<<< HEAD
   compile(project(":atlasdb-impl-shared"))
-  compile(group: "org.jmock",
-              name: "jmock",
-              version: "2.5.1",
-              configuration: "default")
   compile 'com.netflix.feign:feign-jackson:8.6.1'
   compile('com.netflix.feign:feign-jaxrs:8.6.1') {
       exclude module: 'jsr311-api'
   }
   testCompile "io.dropwizard:dropwizard-testing:" + libVersions.dropwizard
   testCompile(project(":atlasdb-config"))
-  test sourceSets.test.output
-=======
-    compile project(":atlasdb-impl-shared")
->>>>>>> c271920e
 
     compile(group: 'junit', name: 'junit', version: libVersions.junit) {
         exclude group: 'org.hamcrest'
