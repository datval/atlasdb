package com.palantir.example.profile.schema.generated;

import java.util.Arrays;
import java.util.Collection;
import java.util.EnumSet;
import java.util.HashSet;
import java.util.Iterator;
import java.util.List;
import java.util.Map;
import java.util.Map.Entry;
import java.util.Set;
import java.util.SortedMap;
import java.util.concurrent.Callable;
import java.util.concurrent.ExecutorService;
import java.util.concurrent.TimeUnit;

import javax.annotation.Generated;


import com.google.common.base.Function;
import com.google.common.base.Joiner;
import com.google.common.base.MoreObjects;
import com.google.common.base.Objects;
import com.google.common.base.Optional;
import com.google.common.base.Supplier;
import com.google.common.collect.ArrayListMultimap;
import com.google.common.collect.Collections2;
import com.google.common.collect.ComparisonChain;
import com.google.common.collect.HashMultimap;
import com.google.common.collect.ImmutableList;
import com.google.common.collect.ImmutableMap;
import com.google.common.collect.ImmutableMultimap;
import com.google.common.collect.ImmutableSet;
import com.google.common.collect.Iterables;
import com.google.common.collect.Iterators;
import com.google.common.collect.Lists;
import com.google.common.collect.Maps;
import com.google.common.collect.Multimap;
import com.google.common.collect.Multimaps;
import com.google.common.collect.Sets;
import com.google.common.hash.Hashing;
import com.google.common.primitives.Bytes;
import com.google.common.primitives.UnsignedBytes;
import com.google.protobuf.InvalidProtocolBufferException;
import com.palantir.atlasdb.compress.CompressionUtils;
import com.palantir.atlasdb.encoding.PtBytes;
import com.palantir.atlasdb.keyvalue.api.Cell;
import com.palantir.atlasdb.keyvalue.api.ColumnRangeSelection;
import com.palantir.atlasdb.keyvalue.api.ColumnRangeSelections;
import com.palantir.atlasdb.keyvalue.api.ColumnSelection;
import com.palantir.atlasdb.keyvalue.api.Namespace;
import com.palantir.atlasdb.keyvalue.api.Prefix;
import com.palantir.atlasdb.keyvalue.api.RangeRequest;
import com.palantir.atlasdb.keyvalue.api.RowResult;
import com.palantir.atlasdb.keyvalue.api.SizedColumnRangeSelection;
import com.palantir.atlasdb.keyvalue.api.TableReference;
import com.palantir.atlasdb.keyvalue.impl.Cells;
import com.palantir.atlasdb.ptobject.EncodingUtils;
import com.palantir.atlasdb.table.api.AtlasDbDynamicMutableExpiringTable;
import com.palantir.atlasdb.table.api.AtlasDbDynamicMutablePersistentTable;
import com.palantir.atlasdb.table.api.AtlasDbMutableExpiringTable;
import com.palantir.atlasdb.table.api.AtlasDbMutablePersistentTable;
import com.palantir.atlasdb.table.api.AtlasDbNamedExpiringSet;
import com.palantir.atlasdb.table.api.AtlasDbNamedMutableTable;
import com.palantir.atlasdb.table.api.AtlasDbNamedPersistentSet;
import com.palantir.atlasdb.table.api.ColumnValue;
import com.palantir.atlasdb.table.api.TypedRowResult;
import com.palantir.atlasdb.table.description.ColumnValueDescription.Compression;
import com.palantir.atlasdb.table.description.ValueType;
import com.palantir.atlasdb.table.generation.ColumnValues;
import com.palantir.atlasdb.table.generation.Descending;
import com.palantir.atlasdb.table.generation.NamedColumnValue;
import com.palantir.atlasdb.transaction.api.AtlasDbConstraintCheckingMode;
import com.palantir.atlasdb.transaction.api.ConstraintCheckingTransaction;
import com.palantir.atlasdb.transaction.api.Transaction;
import com.palantir.common.base.AbortingVisitor;
import com.palantir.common.base.AbortingVisitors;
import com.palantir.common.base.BatchingVisitable;
import com.palantir.common.base.BatchingVisitableView;
import com.palantir.common.base.BatchingVisitables;
import com.palantir.common.base.Throwables;
import com.palantir.common.collect.IterableView;
import com.palantir.common.persist.Persistable;
import com.palantir.common.persist.Persistable.Hydrator;
import com.palantir.common.persist.Persistables;
import com.palantir.common.proxy.AsyncProxy;
import com.palantir.util.AssertUtils;
import com.palantir.util.crypto.Sha256Hash;


@Generated("com.palantir.atlasdb.table.description.render.TableRenderer")
public final class UserProfileTable implements
        AtlasDbMutablePersistentTable<UserProfileTable.UserProfileRow,
                                         UserProfileTable.UserProfileNamedColumnValue<?>,
                                         UserProfileTable.UserProfileRowResult>,
        AtlasDbNamedMutableTable<UserProfileTable.UserProfileRow,
                                    UserProfileTable.UserProfileNamedColumnValue<?>,
                                    UserProfileTable.UserProfileRowResult> {
    private final Transaction t;
    private final List<UserProfileTrigger> triggers;
    private final static String rawTableName = "user_profile";
    private final TableReference tableRef;
    private final static ColumnSelection allColumns = getColumnSelection(UserProfileNamedColumn.values());

    static UserProfileTable of(Transaction t, Namespace namespace) {
        return new UserProfileTable(t, namespace, ImmutableList.<UserProfileTrigger>of());
    }

    static UserProfileTable of(Transaction t, Namespace namespace, UserProfileTrigger trigger, UserProfileTrigger... triggers) {
        return new UserProfileTable(t, namespace, ImmutableList.<UserProfileTrigger>builder().add(trigger).add(triggers).build());
    }

    static UserProfileTable of(Transaction t, Namespace namespace, List<UserProfileTrigger> triggers) {
        return new UserProfileTable(t, namespace, triggers);
    }

    private UserProfileTable(Transaction t, Namespace namespace, List<UserProfileTrigger> triggers) {
        this.t = t;
        this.tableRef = TableReference.create(namespace, rawTableName);
        this.triggers = triggers;
    }

    public static String getRawTableName() {
        return rawTableName;
    }

    public TableReference getTableRef() {
        return tableRef;
    }

    public String getTableName() {
        return tableRef.getQualifiedName();
    }

    public Namespace getNamespace() {
        return tableRef.getNamespace();
    }

    /**
     * <pre>
     * UserProfileRow {
     *   {@literal java.util.UUID id};
     * }
     * </pre>
     */
    public static final class UserProfileRow implements Persistable, Comparable<UserProfileRow> {
        private final java.util.UUID id;

        public static UserProfileRow of(java.util.UUID id) {
            return new UserProfileRow(id);
        }

        private UserProfileRow(java.util.UUID id) {
            this.id = id;
        }

        public java.util.UUID getId() {
            return id;
        }

        public static Function<UserProfileRow, java.util.UUID> getIdFun() {
            return new Function<UserProfileRow, java.util.UUID>() {
                @Override
                public java.util.UUID apply(UserProfileRow row) {
                    return row.id;
                }
            };
        }

        public static Function<java.util.UUID, UserProfileRow> fromIdFun() {
            return new Function<java.util.UUID, UserProfileRow>() {
                @Override
                public UserProfileRow apply(java.util.UUID row) {
                    return UserProfileRow.of(row);
                }
            };
        }

        @Override
        public byte[] persistToBytes() {
            byte[] idBytes = EncodingUtils.encodeUUID(id);
            return EncodingUtils.add(idBytes);
        }

        public static final Hydrator<UserProfileRow> BYTES_HYDRATOR = new Hydrator<UserProfileRow>() {
            @Override
            public UserProfileRow hydrateFromBytes(byte[] __input) {
                int __index = 0;
                java.util.UUID id = EncodingUtils.decodeUUID(__input, __index);
                __index += 16;
                return new UserProfileRow(id);
            }
        };

        @Override
        public String toString() {
            return MoreObjects.toStringHelper(getClass().getSimpleName())
                .add("id", id)
                .toString();
        }

        @Override
        public boolean equals(Object obj) {
            if (this == obj) {
                return true;
            }
            if (obj == null) {
                return false;
            }
            if (getClass() != obj.getClass()) {
                return false;
            }
            UserProfileRow other = (UserProfileRow) obj;
            return Objects.equal(id, other.id);
        }

        @Override
        public int hashCode() {
            return Objects.hashCode(id);
        }

        @Override
        public int compareTo(UserProfileRow o) {
            return ComparisonChain.start()
                .compare(this.id, o.id)
                .result();
        }
    }

    public interface UserProfileNamedColumnValue<T> extends NamedColumnValue<T> { /* */ }

    /**
     * <pre>
     * Column value description {
     *   type: com.palantir.example.profile.schema.CreationData;
     * }
     * </pre>
     */
    public static final class Create implements UserProfileNamedColumnValue<com.palantir.example.profile.schema.CreationData> {
        private final com.palantir.example.profile.schema.CreationData value;

        public static Create of(com.palantir.example.profile.schema.CreationData value) {
            return new Create(value);
        }

        private Create(com.palantir.example.profile.schema.CreationData value) {
            this.value = value;
        }

        @Override
        public String getColumnName() {
            return "create";
        }

        @Override
        public String getShortColumnName() {
            return "c";
        }

        @Override
        public com.palantir.example.profile.schema.CreationData getValue() {
            return value;
        }

        @Override
        public byte[] persistValue() {
            byte[] bytes = com.palantir.atlasdb.compress.CompressionUtils.compress(new com.palantir.example.profile.schema.CreationData.Persister().persistToBytes(value), com.palantir.atlasdb.table.description.ColumnValueDescription.Compression.NONE);
            return CompressionUtils.compress(bytes, Compression.NONE);
        }

        @Override
        public byte[] persistColumnName() {
            return PtBytes.toCachedBytes("c");
        }

        public static final Hydrator<Create> BYTES_HYDRATOR = new Hydrator<Create>() {
            @Override
            public Create hydrateFromBytes(byte[] bytes) {
                bytes = CompressionUtils.decompress(bytes, Compression.NONE);
                return of(new com.palantir.example.profile.schema.CreationData.Persister().hydrateFromBytes(com.palantir.atlasdb.compress.CompressionUtils.decompress(bytes, com.palantir.atlasdb.table.description.ColumnValueDescription.Compression.NONE)));
            }
        };

        @Override
        public String toString() {
            return MoreObjects.toStringHelper(getClass().getSimpleName())
                .add("Value", this.value)
                .toString();
        }
    }

    /**
     * <pre>
     * Column value description {
     *   type: com.fasterxml.jackson.databind.JsonNode;
     * }
     * </pre>
     */
    public static final class Json implements UserProfileNamedColumnValue<com.fasterxml.jackson.databind.JsonNode> {
        private final com.fasterxml.jackson.databind.JsonNode value;

        public static Json of(com.fasterxml.jackson.databind.JsonNode value) {
            return new Json(value);
        }

        private Json(com.fasterxml.jackson.databind.JsonNode value) {
            this.value = value;
        }

        @Override
        public String getColumnName() {
            return "json";
        }

        @Override
        public String getShortColumnName() {
            return "j";
        }

        @Override
        public com.fasterxml.jackson.databind.JsonNode getValue() {
            return value;
        }

        @Override
        public byte[] persistValue() {
            byte[] bytes = com.palantir.atlasdb.compress.CompressionUtils.compress(new com.palantir.atlasdb.persister.JsonNodePersister().persistToBytes(value), com.palantir.atlasdb.table.description.ColumnValueDescription.Compression.NONE);
            return CompressionUtils.compress(bytes, Compression.NONE);
        }

        @Override
        public byte[] persistColumnName() {
            return PtBytes.toCachedBytes("j");
        }

        public static final Hydrator<Json> BYTES_HYDRATOR = new Hydrator<Json>() {
            @Override
            public Json hydrateFromBytes(byte[] bytes) {
                bytes = CompressionUtils.decompress(bytes, Compression.NONE);
                return of(new com.palantir.atlasdb.persister.JsonNodePersister().hydrateFromBytes(com.palantir.atlasdb.compress.CompressionUtils.decompress(bytes, com.palantir.atlasdb.table.description.ColumnValueDescription.Compression.NONE)));
            }
        };

        @Override
        public String toString() {
            return MoreObjects.toStringHelper(getClass().getSimpleName())
                .add("Value", this.value)
                .toString();
        }
    }

    /**
     * <pre>
     * Column value description {
     *   type: com.palantir.example.profile.protos.generated.ProfilePersistence.UserProfile;
     *   name: "UserProfile"
     *   field {
     *     name: "name"
     *     number: 1
     *     label: LABEL_REQUIRED
     *     type: TYPE_STRING
     *   }
     *   field {
     *     name: "birthEpochDay"
     *     number: 2
     *     label: LABEL_REQUIRED
     *     type: TYPE_SINT64
     *   }
     * }
     * </pre>
     */
    public static final class Metadata implements UserProfileNamedColumnValue<com.palantir.example.profile.protos.generated.ProfilePersistence.UserProfile> {
        private final com.palantir.example.profile.protos.generated.ProfilePersistence.UserProfile value;

        public static Metadata of(com.palantir.example.profile.protos.generated.ProfilePersistence.UserProfile value) {
            return new Metadata(value);
        }

        private Metadata(com.palantir.example.profile.protos.generated.ProfilePersistence.UserProfile value) {
            this.value = value;
        }

        @Override
        public String getColumnName() {
            return "metadata";
        }

        @Override
        public String getShortColumnName() {
            return "m";
        }

        @Override
        public com.palantir.example.profile.protos.generated.ProfilePersistence.UserProfile getValue() {
            return value;
        }

        @Override
        public byte[] persistValue() {
            byte[] bytes = value.toByteArray();
            return CompressionUtils.compress(bytes, Compression.NONE);
        }

        @Override
        public byte[] persistColumnName() {
            return PtBytes.toCachedBytes("m");
        }

        public static final Hydrator<Metadata> BYTES_HYDRATOR = new Hydrator<Metadata>() {
            @Override
            public Metadata hydrateFromBytes(byte[] bytes) {
                bytes = CompressionUtils.decompress(bytes, Compression.NONE);
                try {
                    return of(com.palantir.example.profile.protos.generated.ProfilePersistence.UserProfile.parseFrom(bytes));
                } catch (InvalidProtocolBufferException e) {
                    throw Throwables.throwUncheckedException(e);
                }
            }
        };

        @Override
        public String toString() {
            return MoreObjects.toStringHelper(getClass().getSimpleName())
                .add("Value", this.value)
                .toString();
        }
    }

    /**
     * <pre>
     * Column value description {
     *   type: Long;
     * }
     * </pre>
     */
    public static final class PhotoStreamId implements UserProfileNamedColumnValue<Long> {
        private final Long value;

        public static PhotoStreamId of(Long value) {
            return new PhotoStreamId(value);
        }

        private PhotoStreamId(Long value) {
            this.value = value;
        }

        @Override
        public String getColumnName() {
            return "photo_stream_id";
        }

        @Override
        public String getShortColumnName() {
            return "p";
        }

        @Override
        public Long getValue() {
            return value;
        }

        @Override
        public byte[] persistValue() {
            byte[] bytes = PtBytes.toBytes(Long.MIN_VALUE ^ value);
            return CompressionUtils.compress(bytes, Compression.NONE);
        }

        @Override
        public byte[] persistColumnName() {
            return PtBytes.toCachedBytes("p");
        }

        public static final Hydrator<PhotoStreamId> BYTES_HYDRATOR = new Hydrator<PhotoStreamId>() {
            @Override
            public PhotoStreamId hydrateFromBytes(byte[] bytes) {
                bytes = CompressionUtils.decompress(bytes, Compression.NONE);
                return of(Long.MIN_VALUE ^ PtBytes.toLong(bytes, 0));
            }
        };

        @Override
        public String toString() {
            return MoreObjects.toStringHelper(getClass().getSimpleName())
                .add("Value", this.value)
                .toString();
        }
    }

    public interface UserProfileTrigger {
        public void putUserProfile(Multimap<UserProfileRow, ? extends UserProfileNamedColumnValue<?>> newRows);
    }

    public static final class UserProfileRowResult implements TypedRowResult {
        private final RowResult<byte[]> row;

        public static UserProfileRowResult of(RowResult<byte[]> row) {
            return new UserProfileRowResult(row);
        }

        private UserProfileRowResult(RowResult<byte[]> row) {
            this.row = row;
        }

        @Override
        public UserProfileRow getRowName() {
            return UserProfileRow.BYTES_HYDRATOR.hydrateFromBytes(row.getRowName());
        }

        public static Function<UserProfileRowResult, UserProfileRow> getRowNameFun() {
            return new Function<UserProfileRowResult, UserProfileRow>() {
                @Override
                public UserProfileRow apply(UserProfileRowResult rowResult) {
                    return rowResult.getRowName();
                }
            };
        }

        public static Function<RowResult<byte[]>, UserProfileRowResult> fromRawRowResultFun() {
            return new Function<RowResult<byte[]>, UserProfileRowResult>() {
                @Override
                public UserProfileRowResult apply(RowResult<byte[]> rowResult) {
                    return new UserProfileRowResult(rowResult);
                }
            };
        }

        public boolean hasCreate() {
            return row.getColumns().containsKey(PtBytes.toCachedBytes("c"));
        }

        public boolean hasJson() {
            return row.getColumns().containsKey(PtBytes.toCachedBytes("j"));
        }

        public boolean hasMetadata() {
            return row.getColumns().containsKey(PtBytes.toCachedBytes("m"));
        }

        public boolean hasPhotoStreamId() {
            return row.getColumns().containsKey(PtBytes.toCachedBytes("p"));
        }

        public com.palantir.example.profile.schema.CreationData getCreate() {
            byte[] bytes = row.getColumns().get(PtBytes.toCachedBytes("c"));
            if (bytes == null) {
                return null;
            }
            Create value = Create.BYTES_HYDRATOR.hydrateFromBytes(bytes);
            return value.getValue();
        }

        public com.fasterxml.jackson.databind.JsonNode getJson() {
            byte[] bytes = row.getColumns().get(PtBytes.toCachedBytes("j"));
            if (bytes == null) {
                return null;
            }
            Json value = Json.BYTES_HYDRATOR.hydrateFromBytes(bytes);
            return value.getValue();
        }

        public com.palantir.example.profile.protos.generated.ProfilePersistence.UserProfile getMetadata() {
            byte[] bytes = row.getColumns().get(PtBytes.toCachedBytes("m"));
            if (bytes == null) {
                return null;
            }
            Metadata value = Metadata.BYTES_HYDRATOR.hydrateFromBytes(bytes);
            return value.getValue();
        }

        public Long getPhotoStreamId() {
            byte[] bytes = row.getColumns().get(PtBytes.toCachedBytes("p"));
            if (bytes == null) {
                return null;
            }
            PhotoStreamId value = PhotoStreamId.BYTES_HYDRATOR.hydrateFromBytes(bytes);
            return value.getValue();
        }

        public static Function<UserProfileRowResult, com.palantir.example.profile.schema.CreationData> getCreateFun() {
            return new Function<UserProfileRowResult, com.palantir.example.profile.schema.CreationData>() {
                @Override
                public com.palantir.example.profile.schema.CreationData apply(UserProfileRowResult rowResult) {
                    return rowResult.getCreate();
                }
            };
        }

        public static Function<UserProfileRowResult, com.fasterxml.jackson.databind.JsonNode> getJsonFun() {
            return new Function<UserProfileRowResult, com.fasterxml.jackson.databind.JsonNode>() {
                @Override
                public com.fasterxml.jackson.databind.JsonNode apply(UserProfileRowResult rowResult) {
                    return rowResult.getJson();
                }
            };
        }

        public static Function<UserProfileRowResult, com.palantir.example.profile.protos.generated.ProfilePersistence.UserProfile> getMetadataFun() {
            return new Function<UserProfileRowResult, com.palantir.example.profile.protos.generated.ProfilePersistence.UserProfile>() {
                @Override
                public com.palantir.example.profile.protos.generated.ProfilePersistence.UserProfile apply(UserProfileRowResult rowResult) {
                    return rowResult.getMetadata();
                }
            };
        }

        public static Function<UserProfileRowResult, Long> getPhotoStreamIdFun() {
            return new Function<UserProfileRowResult, Long>() {
                @Override
                public Long apply(UserProfileRowResult rowResult) {
                    return rowResult.getPhotoStreamId();
                }
            };
        }

        @Override
        public String toString() {
            return MoreObjects.toStringHelper(getClass().getSimpleName())
                .add("RowName", getRowName())
                .add("Create", getCreate())
                .add("Json", getJson())
                .add("Metadata", getMetadata())
                .add("PhotoStreamId", getPhotoStreamId())
                .toString();
        }
    }

    public enum UserProfileNamedColumn {
        CREATE {
            @Override
            public byte[] getShortName() {
                return PtBytes.toCachedBytes("c");
            }
        },
        JSON {
            @Override
            public byte[] getShortName() {
                return PtBytes.toCachedBytes("j");
            }
        },
        METADATA {
            @Override
            public byte[] getShortName() {
                return PtBytes.toCachedBytes("m");
            }
        },
        PHOTO_STREAM_ID {
            @Override
            public byte[] getShortName() {
                return PtBytes.toCachedBytes("p");
            }
        };

        public abstract byte[] getShortName();

        public static Function<UserProfileNamedColumn, byte[]> toShortName() {
            return new Function<UserProfileNamedColumn, byte[]>() {
                @Override
                public byte[] apply(UserProfileNamedColumn namedColumn) {
                    return namedColumn.getShortName();
                }
            };
        }
    }

    public static ColumnSelection getColumnSelection(Collection<UserProfileNamedColumn> cols) {
        return ColumnSelection.create(Collections2.transform(cols, UserProfileNamedColumn.toShortName()));
    }

    public static ColumnSelection getColumnSelection(UserProfileNamedColumn... cols) {
        return getColumnSelection(Arrays.asList(cols));
    }

    private static final Map<String, Hydrator<? extends UserProfileNamedColumnValue<?>>> shortNameToHydrator =
            ImmutableMap.<String, Hydrator<? extends UserProfileNamedColumnValue<?>>>builder()
                .put("m", Metadata.BYTES_HYDRATOR)
                .put("c", Create.BYTES_HYDRATOR)
                .put("j", Json.BYTES_HYDRATOR)
                .put("p", PhotoStreamId.BYTES_HYDRATOR)
                .build();

    public Map<UserProfileRow, com.palantir.example.profile.protos.generated.ProfilePersistence.UserProfile> getMetadatas(Collection<UserProfileRow> rows) {
        Map<Cell, UserProfileRow> cells = Maps.newHashMapWithExpectedSize(rows.size());
        for (UserProfileRow row : rows) {
            cells.put(Cell.create(row.persistToBytes(), PtBytes.toCachedBytes("m")), row);
        }
        Map<Cell, byte[]> results = t.get(tableRef, cells.keySet());
        Map<UserProfileRow, com.palantir.example.profile.protos.generated.ProfilePersistence.UserProfile> ret = Maps.newHashMapWithExpectedSize(results.size());
        for (Entry<Cell, byte[]> e : results.entrySet()) {
            com.palantir.example.profile.protos.generated.ProfilePersistence.UserProfile val = Metadata.BYTES_HYDRATOR.hydrateFromBytes(e.getValue()).getValue();
            ret.put(cells.get(e.getKey()), val);
        }
        return ret;
    }

    public Map<UserProfileRow, com.palantir.example.profile.schema.CreationData> getCreates(Collection<UserProfileRow> rows) {
        Map<Cell, UserProfileRow> cells = Maps.newHashMapWithExpectedSize(rows.size());
        for (UserProfileRow row : rows) {
            cells.put(Cell.create(row.persistToBytes(), PtBytes.toCachedBytes("c")), row);
        }
        Map<Cell, byte[]> results = t.get(tableRef, cells.keySet());
        Map<UserProfileRow, com.palantir.example.profile.schema.CreationData> ret = Maps.newHashMapWithExpectedSize(results.size());
        for (Entry<Cell, byte[]> e : results.entrySet()) {
            com.palantir.example.profile.schema.CreationData val = Create.BYTES_HYDRATOR.hydrateFromBytes(e.getValue()).getValue();
            ret.put(cells.get(e.getKey()), val);
        }
        return ret;
    }

    public Map<UserProfileRow, com.fasterxml.jackson.databind.JsonNode> getJsons(Collection<UserProfileRow> rows) {
        Map<Cell, UserProfileRow> cells = Maps.newHashMapWithExpectedSize(rows.size());
        for (UserProfileRow row : rows) {
            cells.put(Cell.create(row.persistToBytes(), PtBytes.toCachedBytes("j")), row);
        }
        Map<Cell, byte[]> results = t.get(tableRef, cells.keySet());
        Map<UserProfileRow, com.fasterxml.jackson.databind.JsonNode> ret = Maps.newHashMapWithExpectedSize(results.size());
        for (Entry<Cell, byte[]> e : results.entrySet()) {
            com.fasterxml.jackson.databind.JsonNode val = Json.BYTES_HYDRATOR.hydrateFromBytes(e.getValue()).getValue();
            ret.put(cells.get(e.getKey()), val);
        }
        return ret;
    }

    public Map<UserProfileRow, Long> getPhotoStreamIds(Collection<UserProfileRow> rows) {
        Map<Cell, UserProfileRow> cells = Maps.newHashMapWithExpectedSize(rows.size());
        for (UserProfileRow row : rows) {
            cells.put(Cell.create(row.persistToBytes(), PtBytes.toCachedBytes("p")), row);
        }
        Map<Cell, byte[]> results = t.get(tableRef, cells.keySet());
        Map<UserProfileRow, Long> ret = Maps.newHashMapWithExpectedSize(results.size());
        for (Entry<Cell, byte[]> e : results.entrySet()) {
            Long val = PhotoStreamId.BYTES_HYDRATOR.hydrateFromBytes(e.getValue()).getValue();
            ret.put(cells.get(e.getKey()), val);
        }
        return ret;
    }

    public void putMetadata(UserProfileRow row, com.palantir.example.profile.protos.generated.ProfilePersistence.UserProfile value) {
        put(ImmutableMultimap.of(row, Metadata.of(value)));
    }

    public void putMetadata(Map<UserProfileRow, com.palantir.example.profile.protos.generated.ProfilePersistence.UserProfile> map) {
        Map<UserProfileRow, UserProfileNamedColumnValue<?>> toPut = Maps.newHashMapWithExpectedSize(map.size());
        for (Entry<UserProfileRow, com.palantir.example.profile.protos.generated.ProfilePersistence.UserProfile> e : map.entrySet()) {
            toPut.put(e.getKey(), Metadata.of(e.getValue()));
        }
        put(Multimaps.forMap(toPut));
    }

    public void putMetadataUnlessExists(UserProfileRow row, com.palantir.example.profile.protos.generated.ProfilePersistence.UserProfile value) {
        putUnlessExists(ImmutableMultimap.of(row, Metadata.of(value)));
    }

    public void putMetadataUnlessExists(Map<UserProfileRow, com.palantir.example.profile.protos.generated.ProfilePersistence.UserProfile> map) {
        Map<UserProfileRow, UserProfileNamedColumnValue<?>> toPut = Maps.newHashMapWithExpectedSize(map.size());
        for (Entry<UserProfileRow, com.palantir.example.profile.protos.generated.ProfilePersistence.UserProfile> e : map.entrySet()) {
            toPut.put(e.getKey(), Metadata.of(e.getValue()));
        }
        putUnlessExists(Multimaps.forMap(toPut));
    }

    public void putCreate(UserProfileRow row, com.palantir.example.profile.schema.CreationData value) {
        put(ImmutableMultimap.of(row, Create.of(value)));
    }

    public void putCreate(Map<UserProfileRow, com.palantir.example.profile.schema.CreationData> map) {
        Map<UserProfileRow, UserProfileNamedColumnValue<?>> toPut = Maps.newHashMapWithExpectedSize(map.size());
        for (Entry<UserProfileRow, com.palantir.example.profile.schema.CreationData> e : map.entrySet()) {
            toPut.put(e.getKey(), Create.of(e.getValue()));
        }
        put(Multimaps.forMap(toPut));
    }

    public void putCreateUnlessExists(UserProfileRow row, com.palantir.example.profile.schema.CreationData value) {
        putUnlessExists(ImmutableMultimap.of(row, Create.of(value)));
    }

    public void putCreateUnlessExists(Map<UserProfileRow, com.palantir.example.profile.schema.CreationData> map) {
        Map<UserProfileRow, UserProfileNamedColumnValue<?>> toPut = Maps.newHashMapWithExpectedSize(map.size());
        for (Entry<UserProfileRow, com.palantir.example.profile.schema.CreationData> e : map.entrySet()) {
            toPut.put(e.getKey(), Create.of(e.getValue()));
        }
        putUnlessExists(Multimaps.forMap(toPut));
    }

    public void putJson(UserProfileRow row, com.fasterxml.jackson.databind.JsonNode value) {
        put(ImmutableMultimap.of(row, Json.of(value)));
    }

    public void putJson(Map<UserProfileRow, com.fasterxml.jackson.databind.JsonNode> map) {
        Map<UserProfileRow, UserProfileNamedColumnValue<?>> toPut = Maps.newHashMapWithExpectedSize(map.size());
        for (Entry<UserProfileRow, com.fasterxml.jackson.databind.JsonNode> e : map.entrySet()) {
            toPut.put(e.getKey(), Json.of(e.getValue()));
        }
        put(Multimaps.forMap(toPut));
    }

    public void putJsonUnlessExists(UserProfileRow row, com.fasterxml.jackson.databind.JsonNode value) {
        putUnlessExists(ImmutableMultimap.of(row, Json.of(value)));
    }

    public void putJsonUnlessExists(Map<UserProfileRow, com.fasterxml.jackson.databind.JsonNode> map) {
        Map<UserProfileRow, UserProfileNamedColumnValue<?>> toPut = Maps.newHashMapWithExpectedSize(map.size());
        for (Entry<UserProfileRow, com.fasterxml.jackson.databind.JsonNode> e : map.entrySet()) {
            toPut.put(e.getKey(), Json.of(e.getValue()));
        }
        putUnlessExists(Multimaps.forMap(toPut));
    }

    public void putPhotoStreamId(UserProfileRow row, Long value) {
        put(ImmutableMultimap.of(row, PhotoStreamId.of(value)));
    }

    public void putPhotoStreamId(Map<UserProfileRow, Long> map) {
        Map<UserProfileRow, UserProfileNamedColumnValue<?>> toPut = Maps.newHashMapWithExpectedSize(map.size());
        for (Entry<UserProfileRow, Long> e : map.entrySet()) {
            toPut.put(e.getKey(), PhotoStreamId.of(e.getValue()));
        }
        put(Multimaps.forMap(toPut));
    }

    public void putPhotoStreamIdUnlessExists(UserProfileRow row, Long value) {
        putUnlessExists(ImmutableMultimap.of(row, PhotoStreamId.of(value)));
    }

    public void putPhotoStreamIdUnlessExists(Map<UserProfileRow, Long> map) {
        Map<UserProfileRow, UserProfileNamedColumnValue<?>> toPut = Maps.newHashMapWithExpectedSize(map.size());
        for (Entry<UserProfileRow, Long> e : map.entrySet()) {
            toPut.put(e.getKey(), PhotoStreamId.of(e.getValue()));
        }
        putUnlessExists(Multimaps.forMap(toPut));
    }

    @Override
    public void put(Multimap<UserProfileRow, ? extends UserProfileNamedColumnValue<?>> rows) {
        t.useTable(tableRef, this);
        Multimap<UserProfileRow, UserProfileNamedColumnValue<?>> affectedCells = getAffectedCells(rows);
        deleteCookiesIdx(affectedCells);
        deleteCreatedIdx(affectedCells);
        deleteUserBirthdaysIdx(affectedCells);
        for (Entry<UserProfileRow, ? extends UserProfileNamedColumnValue<?>> e : rows.entries()) {
            if (e.getValue() instanceof Json)
            {
                Json col = (Json) e.getValue();
                {
                    UserProfileRow row = e.getKey();
                    CookiesIdxTable table = CookiesIdxTable.of(this);
                    Iterable<String> cookieIterable = com.palantir.example.profile.schema.ProfileSchema.getCookies(col.getValue());
                    java.util.UUID id = row.getId();
                    for (String cookie : cookieIterable) {
                        CookiesIdxTable.CookiesIdxRow indexRow = CookiesIdxTable.CookiesIdxRow.of(cookie);
                        CookiesIdxTable.CookiesIdxColumn indexCol = CookiesIdxTable.CookiesIdxColumn.of(row.persistToBytes(), e.getValue().persistColumnName(), id);
                        CookiesIdxTable.CookiesIdxColumnValue indexColVal = CookiesIdxTable.CookiesIdxColumnValue.of(indexCol, 0L);
                        table.put(indexRow, indexColVal);
                    }
                }
            }
            if (e.getValue() instanceof Create)
            {
                Create col = (Create) e.getValue();
                {
                    UserProfileRow row = e.getKey();
                    CreatedIdxTable table = CreatedIdxTable.of(this);
                    long time = col.getValue().getTimeCreated();
                    java.util.UUID id = row.getId();
                    CreatedIdxTable.CreatedIdxRow indexRow = CreatedIdxTable.CreatedIdxRow.of(time);
                    CreatedIdxTable.CreatedIdxColumn indexCol = CreatedIdxTable.CreatedIdxColumn.of(row.persistToBytes(), e.getValue().persistColumnName(), id);
                    CreatedIdxTable.CreatedIdxColumnValue indexColVal = CreatedIdxTable.CreatedIdxColumnValue.of(indexCol, 0L);
                    table.put(indexRow, indexColVal);
                }
            }
            if (e.getValue() instanceof Metadata)
            {
                Metadata col = (Metadata) e.getValue();
                {
                    UserProfileRow row = e.getKey();
                    UserBirthdaysIdxTable table = UserBirthdaysIdxTable.of(this);
                    long birthday = col.getValue().getBirthEpochDay();
                    java.util.UUID id = row.getId();
                    UserBirthdaysIdxTable.UserBirthdaysIdxRow indexRow = UserBirthdaysIdxTable.UserBirthdaysIdxRow.of(birthday);
                    UserBirthdaysIdxTable.UserBirthdaysIdxColumn indexCol = UserBirthdaysIdxTable.UserBirthdaysIdxColumn.of(row.persistToBytes(), e.getValue().persistColumnName(), id);
                    UserBirthdaysIdxTable.UserBirthdaysIdxColumnValue indexColVal = UserBirthdaysIdxTable.UserBirthdaysIdxColumnValue.of(indexCol, 0L);
                    table.put(indexRow, indexColVal);
                }
            }
        }
        t.put(tableRef, ColumnValues.toCellValues(rows));
        for (UserProfileTrigger trigger : triggers) {
            trigger.putUserProfile(rows);
        }
    }

    @Override
    public void putUnlessExists(Multimap<UserProfileRow, ? extends UserProfileNamedColumnValue<?>> rows) {
        Multimap<UserProfileRow, UserProfileNamedColumnValue<?>> existing = getRowsMultimap(rows.keySet());
        Multimap<UserProfileRow, UserProfileNamedColumnValue<?>> toPut = HashMultimap.create();
        for (Entry<UserProfileRow, ? extends UserProfileNamedColumnValue<?>> entry : rows.entries()) {
            if (!existing.containsEntry(entry.getKey(), entry.getValue())) {
                toPut.put(entry.getKey(), entry.getValue());
            }
        }
        put(toPut);
    }

    public void deleteMetadata(UserProfileRow row) {
        deleteMetadata(ImmutableSet.of(row));
    }

    public void deleteMetadata(Iterable<UserProfileRow> rows) {
        byte[] col = PtBytes.toCachedBytes("m");
        Set<Cell> cells = Cells.cellsWithConstantColumn(Persistables.persistAll(rows), col);
        Map<Cell, byte[]> results = t.get(tableRef, cells);
        deleteUserBirthdaysIdxRaw(results);
        t.delete(tableRef, cells);
    }

    private void deleteUserBirthdaysIdxRaw(Map<Cell, byte[]> results) {
        Set<Cell> indexCells = Sets.newHashSetWithExpectedSize(results.size());
        for (Entry<Cell, byte[]> result : results.entrySet()) {
            Metadata col = (Metadata) shortNameToHydrator.get("m").hydrateFromBytes(result.getValue());
            UserProfileRow row = UserProfileRow.BYTES_HYDRATOR.hydrateFromBytes(result.getKey().getRowName());
            long birthday = col.getValue().getBirthEpochDay();
            java.util.UUID id = row.getId();
            UserBirthdaysIdxTable.UserBirthdaysIdxRow indexRow = UserBirthdaysIdxTable.UserBirthdaysIdxRow.of(birthday);
            UserBirthdaysIdxTable.UserBirthdaysIdxColumn indexCol = UserBirthdaysIdxTable.UserBirthdaysIdxColumn.of(row.persistToBytes(), col.persistColumnName(), id);
            indexCells.add(Cell.create(indexRow.persistToBytes(), indexCol.persistToBytes()));
        }
        t.delete(TableReference.createUnsafe("default.user_birthdays_idx"), indexCells);
    }

    public void deleteCreate(UserProfileRow row) {
        deleteCreate(ImmutableSet.of(row));
    }

    public void deleteCreate(Iterable<UserProfileRow> rows) {
        byte[] col = PtBytes.toCachedBytes("c");
        Set<Cell> cells = Cells.cellsWithConstantColumn(Persistables.persistAll(rows), col);
        Map<Cell, byte[]> results = t.get(tableRef, cells);
        deleteCreatedIdxRaw(results);
        t.delete(tableRef, cells);
    }

    private void deleteCreatedIdxRaw(Map<Cell, byte[]> results) {
        Set<Cell> indexCells = Sets.newHashSetWithExpectedSize(results.size());
        for (Entry<Cell, byte[]> result : results.entrySet()) {
            Create col = (Create) shortNameToHydrator.get("c").hydrateFromBytes(result.getValue());
            UserProfileRow row = UserProfileRow.BYTES_HYDRATOR.hydrateFromBytes(result.getKey().getRowName());
            long time = col.getValue().getTimeCreated();
            java.util.UUID id = row.getId();
            CreatedIdxTable.CreatedIdxRow indexRow = CreatedIdxTable.CreatedIdxRow.of(time);
            CreatedIdxTable.CreatedIdxColumn indexCol = CreatedIdxTable.CreatedIdxColumn.of(row.persistToBytes(), col.persistColumnName(), id);
            indexCells.add(Cell.create(indexRow.persistToBytes(), indexCol.persistToBytes()));
        }
        t.delete(TableReference.createUnsafe("default.created_idx"), indexCells);
    }

    public void deleteJson(UserProfileRow row) {
        deleteJson(ImmutableSet.of(row));
    }

    public void deleteJson(Iterable<UserProfileRow> rows) {
        byte[] col = PtBytes.toCachedBytes("j");
        Set<Cell> cells = Cells.cellsWithConstantColumn(Persistables.persistAll(rows), col);
        Map<Cell, byte[]> results = t.get(tableRef, cells);
        deleteCookiesIdxRaw(results);
        t.delete(tableRef, cells);
    }

    private void deleteCookiesIdxRaw(Map<Cell, byte[]> results) {
        Set<Cell> indexCells = Sets.newHashSetWithExpectedSize(results.size());
        for (Entry<Cell, byte[]> result : results.entrySet()) {
            Json col = (Json) shortNameToHydrator.get("j").hydrateFromBytes(result.getValue());
            UserProfileRow row = UserProfileRow.BYTES_HYDRATOR.hydrateFromBytes(result.getKey().getRowName());
            Iterable<String> cookieIterable = com.palantir.example.profile.schema.ProfileSchema.getCookies(col.getValue());
            java.util.UUID id = row.getId();
            for (String cookie : cookieIterable) {
                CookiesIdxTable.CookiesIdxRow indexRow = CookiesIdxTable.CookiesIdxRow.of(cookie);
                CookiesIdxTable.CookiesIdxColumn indexCol = CookiesIdxTable.CookiesIdxColumn.of(row.persistToBytes(), col.persistColumnName(), id);
                indexCells.add(Cell.create(indexRow.persistToBytes(), indexCol.persistToBytes()));
            }
        }
        t.delete(TableReference.createUnsafe("default.cookies_idx"), indexCells);
    }

    public void deletePhotoStreamId(UserProfileRow row) {
        deletePhotoStreamId(ImmutableSet.of(row));
    }

    public void deletePhotoStreamId(Iterable<UserProfileRow> rows) {
        byte[] col = PtBytes.toCachedBytes("p");
        Set<Cell> cells = Cells.cellsWithConstantColumn(Persistables.persistAll(rows), col);
        t.delete(tableRef, cells);
    }

    @Override
    public void delete(UserProfileRow row) {
        delete(ImmutableSet.of(row));
    }

    @Override
    public void delete(Iterable<UserProfileRow> rows) {
        Multimap<UserProfileRow, UserProfileNamedColumnValue<?>> result = getRowsMultimap(rows);
        deleteCookiesIdx(result);
        deleteCreatedIdx(result);
        deleteUserBirthdaysIdx(result);
        List<byte[]> rowBytes = Persistables.persistAll(rows);
        Set<Cell> cells = Sets.newHashSetWithExpectedSize(rowBytes.size() * 4);
        cells.addAll(Cells.cellsWithConstantColumn(rowBytes, PtBytes.toCachedBytes("c")));
        cells.addAll(Cells.cellsWithConstantColumn(rowBytes, PtBytes.toCachedBytes("j")));
        cells.addAll(Cells.cellsWithConstantColumn(rowBytes, PtBytes.toCachedBytes("m")));
        cells.addAll(Cells.cellsWithConstantColumn(rowBytes, PtBytes.toCachedBytes("p")));
        t.delete(tableRef, cells);
    }

    @Override
    public Optional<UserProfileRowResult> getRow(UserProfileRow row) {
        return getRow(row, allColumns);
    }

    @Override
    public Optional<UserProfileRowResult> getRow(UserProfileRow row, ColumnSelection columns) {
        byte[] bytes = row.persistToBytes();
        RowResult<byte[]> rowResult = t.getRows(tableRef, ImmutableSet.of(bytes), columns).get(bytes);
        if (rowResult == null) {
            return Optional.absent();
        } else {
            return Optional.of(UserProfileRowResult.of(rowResult));
        }
    }

    @Override
    public List<UserProfileRowResult> getRows(Iterable<UserProfileRow> rows) {
        return getRows(rows, allColumns);
    }

    @Override
    public List<UserProfileRowResult> getRows(Iterable<UserProfileRow> rows, ColumnSelection columns) {
        SortedMap<byte[], RowResult<byte[]>> results = t.getRows(tableRef, Persistables.persistAll(rows), columns);
        List<UserProfileRowResult> rowResults = Lists.newArrayListWithCapacity(results.size());
        for (RowResult<byte[]> row : results.values()) {
            rowResults.add(UserProfileRowResult.of(row));
        }
        return rowResults;
    }

    @Override
    public List<UserProfileRowResult> getAsyncRows(Iterable<UserProfileRow> rows, ExecutorService exec) {
        return getAsyncRows(rows, allColumns, exec);
    }

    @Override
    public List<UserProfileRowResult> getAsyncRows(final Iterable<UserProfileRow> rows, final ColumnSelection columns, ExecutorService exec) {
        Callable<List<UserProfileRowResult>> c =
                new Callable<List<UserProfileRowResult>>() {
            @Override
            public List<UserProfileRowResult> call() {
                return getRows(rows, columns);
            }
        };
        return AsyncProxy.create(exec.submit(c), List.class);
    }

    @Override
    public List<UserProfileNamedColumnValue<?>> getRowColumns(UserProfileRow row) {
        return getRowColumns(row, allColumns);
    }

    @Override
    public List<UserProfileNamedColumnValue<?>> getRowColumns(UserProfileRow row, ColumnSelection columns) {
        byte[] bytes = row.persistToBytes();
        RowResult<byte[]> rowResult = t.getRows(tableRef, ImmutableSet.of(bytes), columns).get(bytes);
        if (rowResult == null) {
            return ImmutableList.of();
        } else {
            List<UserProfileNamedColumnValue<?>> ret = Lists.newArrayListWithCapacity(rowResult.getColumns().size());
            for (Entry<byte[], byte[]> e : rowResult.getColumns().entrySet()) {
                ret.add(shortNameToHydrator.get(PtBytes.toString(e.getKey())).hydrateFromBytes(e.getValue()));
            }
            return ret;
        }
    }

    @Override
    public Multimap<UserProfileRow, UserProfileNamedColumnValue<?>> getRowsMultimap(Iterable<UserProfileRow> rows) {
        return getRowsMultimapInternal(rows, allColumns);
    }

    @Override
    public Multimap<UserProfileRow, UserProfileNamedColumnValue<?>> getRowsMultimap(Iterable<UserProfileRow> rows, ColumnSelection columns) {
        return getRowsMultimapInternal(rows, columns);
    }

    @Override
    public Multimap<UserProfileRow, UserProfileNamedColumnValue<?>> getAsyncRowsMultimap(Iterable<UserProfileRow> rows, ExecutorService exec) {
        return getAsyncRowsMultimap(rows, allColumns, exec);
    }

    @Override
    public Multimap<UserProfileRow, UserProfileNamedColumnValue<?>> getAsyncRowsMultimap(final Iterable<UserProfileRow> rows, final ColumnSelection columns, ExecutorService exec) {
        Callable<Multimap<UserProfileRow, UserProfileNamedColumnValue<?>>> c =
                new Callable<Multimap<UserProfileRow, UserProfileNamedColumnValue<?>>>() {
            @Override
            public Multimap<UserProfileRow, UserProfileNamedColumnValue<?>> call() {
                return getRowsMultimapInternal(rows, columns);
            }
        };
        return AsyncProxy.create(exec.submit(c), Multimap.class);
    }

    private Multimap<UserProfileRow, UserProfileNamedColumnValue<?>> getRowsMultimapInternal(Iterable<UserProfileRow> rows, ColumnSelection columns) {
        SortedMap<byte[], RowResult<byte[]>> results = t.getRows(tableRef, Persistables.persistAll(rows), columns);
        return getRowMapFromRowResults(results.values());
    }

    private static Multimap<UserProfileRow, UserProfileNamedColumnValue<?>> getRowMapFromRowResults(Collection<RowResult<byte[]>> rowResults) {
        Multimap<UserProfileRow, UserProfileNamedColumnValue<?>> rowMap = HashMultimap.create();
        for (RowResult<byte[]> result : rowResults) {
            UserProfileRow row = UserProfileRow.BYTES_HYDRATOR.hydrateFromBytes(result.getRowName());
            for (Entry<byte[], byte[]> e : result.getColumns().entrySet()) {
                rowMap.put(row, shortNameToHydrator.get(PtBytes.toString(e.getKey())).hydrateFromBytes(e.getValue()));
            }
        }
        return rowMap;
    }

    @Override
    public Map<UserProfileRow, BatchingVisitable<UserProfileNamedColumnValue<?>>> getRowsColumnRange(Iterable<UserProfileRow> rows, SizedColumnRangeSelection columnRangeSelection) {
        Map<byte[], BatchingVisitable<Map.Entry<Cell, byte[]>>> results = t.getRowsColumnRange(tableRef, Persistables.persistAll(rows), columnRangeSelection);
        Map<UserProfileRow, BatchingVisitable<UserProfileNamedColumnValue<?>>> transformed = Maps.newHashMapWithExpectedSize(results.size());
        for (Entry<byte[], BatchingVisitable<Map.Entry<Cell, byte[]>>> e : results.entrySet()) {
            UserProfileRow row = UserProfileRow.BYTES_HYDRATOR.hydrateFromBytes(e.getKey());
            BatchingVisitable<UserProfileNamedColumnValue<?>> bv = BatchingVisitables.transform(e.getValue(), result -> {
                return shortNameToHydrator.get(PtBytes.toString(result.getKey().getColumnName())).hydrateFromBytes(result.getValue());
            });
            transformed.put(row, bv);
        }
        return transformed;
    }

    @Override
    public Iterator<Map.Entry<UserProfileRow, UserProfileNamedColumnValue<?>>> getRowsColumnRange(Iterable<UserProfileRow> rows, ColumnRangeSelection columnRangeSelection, int batchHint) {
        Iterator<Map.Entry<Cell, byte[]>> results = t.getRowsColumnRange(getTableRef(), Persistables.persistAll(rows), columnRangeSelection, batchHint);
        return Iterators.transform(results, e -> {
            UserProfileRow row = UserProfileRow.BYTES_HYDRATOR.hydrateFromBytes(e.getKey().getRowName());
            UserProfileNamedColumnValue<?> colValue = shortNameToHydrator.get(PtBytes.toString(e.getKey().getColumnName())).hydrateFromBytes(e.getValue());
            return Maps.immutableEntry(row, colValue);
        });
    }

    private Multimap<UserProfileRow, UserProfileNamedColumnValue<?>> getAffectedCells(Multimap<UserProfileRow, ? extends UserProfileNamedColumnValue<?>> rows) {
        Multimap<UserProfileRow, UserProfileNamedColumnValue<?>> oldData = getRowsMultimap(rows.keySet());
        Multimap<UserProfileRow, UserProfileNamedColumnValue<?>> cellsAffected = ArrayListMultimap.create();
        for (UserProfileRow row : oldData.keySet()) {
            Set<String> columns = new HashSet<String>();
            for (UserProfileNamedColumnValue<?> v : rows.get(row)) {
                columns.add(v.getColumnName());
            }
            for (UserProfileNamedColumnValue<?> v : oldData.get(row)) {
                if (columns.contains(v.getColumnName())) {
                    cellsAffected.put(row, v);
                }
            }
        }
        return cellsAffected;
    }

    private void deleteCookiesIdx(Multimap<UserProfileRow, UserProfileNamedColumnValue<?>> result) {
        ImmutableSet.Builder<Cell> indexCells = ImmutableSet.builder();
        for (Entry<UserProfileRow, UserProfileNamedColumnValue<?>> e : result.entries()) {
            if (e.getValue() instanceof Json) {
                Json col = (Json) e.getValue();{
                    UserProfileRow row = e.getKey();
                    Iterable<String> cookieIterable = com.palantir.example.profile.schema.ProfileSchema.getCookies(col.getValue());
                    java.util.UUID id = row.getId();
                    for (String cookie : cookieIterable) {
                        CookiesIdxTable.CookiesIdxRow indexRow = CookiesIdxTable.CookiesIdxRow.of(cookie);
                        CookiesIdxTable.CookiesIdxColumn indexCol = CookiesIdxTable.CookiesIdxColumn.of(row.persistToBytes(), e.getValue().persistColumnName(), id);
                        indexCells.add(Cell.create(indexRow.persistToBytes(), indexCol.persistToBytes()));
                    }
                }
            }
        }
        t.delete(TableReference.createUnsafe("default.cookies_idx"), indexCells.build());
    }

    private void deleteCreatedIdx(Multimap<UserProfileRow, UserProfileNamedColumnValue<?>> result) {
        ImmutableSet.Builder<Cell> indexCells = ImmutableSet.builder();
        for (Entry<UserProfileRow, UserProfileNamedColumnValue<?>> e : result.entries()) {
            if (e.getValue() instanceof Create) {
                Create col = (Create) e.getValue();{
                    UserProfileRow row = e.getKey();
                    long time = col.getValue().getTimeCreated();
                    java.util.UUID id = row.getId();
                    CreatedIdxTable.CreatedIdxRow indexRow = CreatedIdxTable.CreatedIdxRow.of(time);
                    CreatedIdxTable.CreatedIdxColumn indexCol = CreatedIdxTable.CreatedIdxColumn.of(row.persistToBytes(), e.getValue().persistColumnName(), id);
                    indexCells.add(Cell.create(indexRow.persistToBytes(), indexCol.persistToBytes()));
                }
            }
        }
        t.delete(TableReference.createUnsafe("default.created_idx"), indexCells.build());
    }

    private void deleteUserBirthdaysIdx(Multimap<UserProfileRow, UserProfileNamedColumnValue<?>> result) {
        ImmutableSet.Builder<Cell> indexCells = ImmutableSet.builder();
        for (Entry<UserProfileRow, UserProfileNamedColumnValue<?>> e : result.entries()) {
            if (e.getValue() instanceof Metadata) {
                Metadata col = (Metadata) e.getValue();{
                    UserProfileRow row = e.getKey();
                    long birthday = col.getValue().getBirthEpochDay();
                    java.util.UUID id = row.getId();
                    UserBirthdaysIdxTable.UserBirthdaysIdxRow indexRow = UserBirthdaysIdxTable.UserBirthdaysIdxRow.of(birthday);
                    UserBirthdaysIdxTable.UserBirthdaysIdxColumn indexCol = UserBirthdaysIdxTable.UserBirthdaysIdxColumn.of(row.persistToBytes(), e.getValue().persistColumnName(), id);
                    indexCells.add(Cell.create(indexRow.persistToBytes(), indexCol.persistToBytes()));
                }
            }
        }
        t.delete(TableReference.createUnsafe("default.user_birthdays_idx"), indexCells.build());
    }

    public BatchingVisitableView<UserProfileRowResult> getAllRowsUnordered() {
        return getAllRowsUnordered(allColumns);
    }

    public BatchingVisitableView<UserProfileRowResult> getAllRowsUnordered(ColumnSelection columns) {
        return BatchingVisitables.transform(t.getRange(tableRef, RangeRequest.builder().retainColumns(columns).build()),
                new Function<RowResult<byte[]>, UserProfileRowResult>() {
            @Override
            public UserProfileRowResult apply(RowResult<byte[]> input) {
                return UserProfileRowResult.of(input);
            }
        });
    }

    @Override
    public List<String> findConstraintFailures(Map<Cell, byte[]> writes,
                                               ConstraintCheckingTransaction transaction,
                                               AtlasDbConstraintCheckingMode constraintCheckingMode) {
        return ImmutableList.of();
    }

    @Override
    public List<String> findConstraintFailuresNoRead(Map<Cell, byte[]> writes,
                                                     AtlasDbConstraintCheckingMode constraintCheckingMode) {
        return ImmutableList.of();
    }

    @Generated("com.palantir.atlasdb.table.description.render.TableRenderer")
    public static final class CookiesIdxTable implements
            AtlasDbDynamicMutablePersistentTable<CookiesIdxTable.CookiesIdxRow,
                                                    CookiesIdxTable.CookiesIdxColumn,
                                                    CookiesIdxTable.CookiesIdxColumnValue,
                                                    CookiesIdxTable.CookiesIdxRowResult> {
        private final Transaction t;
        private final List<CookiesIdxTrigger> triggers;
        private final static String rawTableName = "cookies_idx";
        private final TableReference tableRef;
        private final static ColumnSelection allColumns = ColumnSelection.all();

        public static CookiesIdxTable of(UserProfileTable table) {
            return new CookiesIdxTable(table.t, table.tableRef.getNamespace(), ImmutableList.<CookiesIdxTrigger>of());
        }

        public static CookiesIdxTable of(UserProfileTable table, CookiesIdxTrigger trigger, CookiesIdxTrigger... triggers) {
            return new CookiesIdxTable(table.t, table.tableRef.getNamespace(), ImmutableList.<CookiesIdxTrigger>builder().add(trigger).add(triggers).build());
        }

        public static CookiesIdxTable of(UserProfileTable table, List<CookiesIdxTrigger> triggers) {
            return new CookiesIdxTable(table.t, table.tableRef.getNamespace(), triggers);
        }

        private CookiesIdxTable(Transaction t, Namespace namespace, List<CookiesIdxTrigger> triggers) {
            this.t = t;
            this.tableRef = TableReference.create(namespace, rawTableName);
            this.triggers = triggers;
        }

        public static String getRawTableName() {
            return rawTableName;
        }

        public TableReference getTableRef() {
            return tableRef;
        }

        public String getTableName() {
            return tableRef.getQualifiedName();
        }

        public Namespace getNamespace() {
            return tableRef.getNamespace();
        }

        /**
         * <pre>
         * CookiesIdxRow {
         *   {@literal String cookie};
         * }
         * </pre>
         */
        public static final class CookiesIdxRow implements Persistable, Comparable<CookiesIdxRow> {
            private final String cookie;

            public static CookiesIdxRow of(String cookie) {
                return new CookiesIdxRow(cookie);
            }

            private CookiesIdxRow(String cookie) {
                this.cookie = cookie;
            }

            public String getCookie() {
                return cookie;
            }

            public static Function<CookiesIdxRow, String> getCookieFun() {
                return new Function<CookiesIdxRow, String>() {
                    @Override
                    public String apply(CookiesIdxRow row) {
                        return row.cookie;
                    }
                };
            }

            public static Function<String, CookiesIdxRow> fromCookieFun() {
                return new Function<String, CookiesIdxRow>() {
                    @Override
                    public CookiesIdxRow apply(String row) {
                        return CookiesIdxRow.of(row);
                    }
                };
            }

            @Override
            public byte[] persistToBytes() {
                byte[] cookieBytes = PtBytes.toBytes(cookie);
                return EncodingUtils.add(cookieBytes);
            }

            public static final Hydrator<CookiesIdxRow> BYTES_HYDRATOR = new Hydrator<CookiesIdxRow>() {
                @Override
                public CookiesIdxRow hydrateFromBytes(byte[] __input) {
                    int __index = 0;
                    String cookie = PtBytes.toString(__input, __index, __input.length-__index);
                    __index += 0;
                    return new CookiesIdxRow(cookie);
                }
            };

            @Override
            public String toString() {
                return MoreObjects.toStringHelper(getClass().getSimpleName())
                    .add("cookie", cookie)
                    .toString();
            }

            @Override
            public boolean equals(Object obj) {
                if (this == obj) {
                    return true;
                }
                if (obj == null) {
                    return false;
                }
                if (getClass() != obj.getClass()) {
                    return false;
                }
                CookiesIdxRow other = (CookiesIdxRow) obj;
                return Objects.equal(cookie, other.cookie);
            }

            @Override
            public int hashCode() {
                return Objects.hashCode(cookie);
            }

            @Override
            public int compareTo(CookiesIdxRow o) {
                return ComparisonChain.start()
                    .compare(this.cookie, o.cookie)
                    .result();
            }
        }

        /**
         * <pre>
         * CookiesIdxColumn {
         *   {@literal byte[] rowName};
         *   {@literal byte[] columnName};
         *   {@literal java.util.UUID id};
         * }
         * </pre>
         */
        public static final class CookiesIdxColumn implements Persistable, Comparable<CookiesIdxColumn> {
            private final byte[] rowName;
            private final byte[] columnName;
            private final java.util.UUID id;

            public static CookiesIdxColumn of(byte[] rowName, byte[] columnName, java.util.UUID id) {
                return new CookiesIdxColumn(rowName, columnName, id);
            }

            private CookiesIdxColumn(byte[] rowName, byte[] columnName, java.util.UUID id) {
                this.rowName = rowName;
                this.columnName = columnName;
                this.id = id;
            }

            public byte[] getRowName() {
                return rowName;
            }

            public byte[] getColumnName() {
                return columnName;
            }

            public java.util.UUID getId() {
                return id;
            }

            public static Function<CookiesIdxColumn, byte[]> getRowNameFun() {
                return new Function<CookiesIdxColumn, byte[]>() {
                    @Override
                    public byte[] apply(CookiesIdxColumn row) {
                        return row.rowName;
                    }
                };
            }

            public static Function<CookiesIdxColumn, byte[]> getColumnNameFun() {
                return new Function<CookiesIdxColumn, byte[]>() {
                    @Override
                    public byte[] apply(CookiesIdxColumn row) {
                        return row.columnName;
                    }
                };
            }

            public static Function<CookiesIdxColumn, java.util.UUID> getIdFun() {
                return new Function<CookiesIdxColumn, java.util.UUID>() {
                    @Override
                    public java.util.UUID apply(CookiesIdxColumn row) {
                        return row.id;
                    }
                };
            }

            @Override
            public byte[] persistToBytes() {
                byte[] rowNameBytes = EncodingUtils.encodeSizedBytes(rowName);
                byte[] columnNameBytes = EncodingUtils.encodeSizedBytes(columnName);
                byte[] idBytes = EncodingUtils.encodeUUID(id);
                return EncodingUtils.add(rowNameBytes, columnNameBytes, idBytes);
            }

            public static final Hydrator<CookiesIdxColumn> BYTES_HYDRATOR = new Hydrator<CookiesIdxColumn>() {
                @Override
                public CookiesIdxColumn hydrateFromBytes(byte[] __input) {
                    int __index = 0;
                    byte[] rowName = EncodingUtils.decodeSizedBytes(__input, __index);
                    __index += EncodingUtils.sizeOfSizedBytes(rowName);
                    byte[] columnName = EncodingUtils.decodeSizedBytes(__input, __index);
                    __index += EncodingUtils.sizeOfSizedBytes(columnName);
                    java.util.UUID id = EncodingUtils.decodeUUID(__input, __index);
                    __index += 16;
                    return new CookiesIdxColumn(rowName, columnName, id);
                }
            };

            public static SizedColumnRangeSelection createPrefixRangeUnsorted(byte[] rowName, int batchSize) {
                byte[] rowNameBytes = EncodingUtils.encodeSizedBytes(rowName);
                return ColumnRangeSelections.createPrefixRange(EncodingUtils.add(rowNameBytes), batchSize);
            }

            public static Prefix prefixUnsorted(byte[] rowName) {
                byte[] rowNameBytes = EncodingUtils.encodeSizedBytes(rowName);
                return new Prefix(EncodingUtils.add(rowNameBytes));
            }

            public static SizedColumnRangeSelection createPrefixRange(byte[] rowName, byte[] columnName, int batchSize) {
                byte[] rowNameBytes = EncodingUtils.encodeSizedBytes(rowName);
                byte[] columnNameBytes = EncodingUtils.encodeSizedBytes(columnName);
                return ColumnRangeSelections.createPrefixRange(EncodingUtils.add(rowNameBytes, columnNameBytes), batchSize);
            }

            public static Prefix prefix(byte[] rowName, byte[] columnName) {
                byte[] rowNameBytes = EncodingUtils.encodeSizedBytes(rowName);
                byte[] columnNameBytes = EncodingUtils.encodeSizedBytes(columnName);
                return new Prefix(EncodingUtils.add(rowNameBytes, columnNameBytes));
            }

            @Override
            public String toString() {
                return MoreObjects.toStringHelper(getClass().getSimpleName())
                    .add("rowName", rowName)
                    .add("columnName", columnName)
                    .add("id", id)
                    .toString();
            }

            @Override
            public boolean equals(Object obj) {
                if (this == obj) {
                    return true;
                }
                if (obj == null) {
                    return false;
                }
                if (getClass() != obj.getClass()) {
                    return false;
                }
                CookiesIdxColumn other = (CookiesIdxColumn) obj;
                return Arrays.equals(rowName, other.rowName) && Arrays.equals(columnName, other.columnName) && Objects.equal(id, other.id);
            }

            @Override
            public int hashCode() {
                return Arrays.deepHashCode(new Object[]{ rowName, columnName, id });
            }

            @Override
            public int compareTo(CookiesIdxColumn o) {
                return ComparisonChain.start()
                    .compare(this.rowName, o.rowName, UnsignedBytes.lexicographicalComparator())
                    .compare(this.columnName, o.columnName, UnsignedBytes.lexicographicalComparator())
                    .compare(this.id, o.id)
                    .result();
            }
        }

        public interface CookiesIdxTrigger {
            public void putCookiesIdx(Multimap<CookiesIdxRow, ? extends CookiesIdxColumnValue> newRows);
        }

        /**
         * <pre>
         * Column name description {
         *   {@literal byte[] rowName};
         *   {@literal byte[] columnName};
         *   {@literal java.util.UUID id};
         * }
         * Column value description {
         *   type: Long;
         * }
         * </pre>
         */
        public static final class CookiesIdxColumnValue implements ColumnValue<Long> {
            private final CookiesIdxColumn columnName;
            private final Long value;

            public static CookiesIdxColumnValue of(CookiesIdxColumn columnName, Long value) {
                return new CookiesIdxColumnValue(columnName, value);
            }

            private CookiesIdxColumnValue(CookiesIdxColumn columnName, Long value) {
                this.columnName = columnName;
                this.value = value;
            }

            public CookiesIdxColumn getColumnName() {
                return columnName;
            }

            @Override
            public Long getValue() {
                return value;
            }

            @Override
            public byte[] persistColumnName() {
                return columnName.persistToBytes();
            }

            @Override
            public byte[] persistValue() {
                byte[] bytes = EncodingUtils.encodeUnsignedVarLong(value);
                return CompressionUtils.compress(bytes, Compression.NONE);
            }

            public static Long hydrateValue(byte[] bytes) {
                bytes = CompressionUtils.decompress(bytes, Compression.NONE);
                return EncodingUtils.decodeUnsignedVarLong(bytes, 0);
            }

            public static Function<CookiesIdxColumnValue, CookiesIdxColumn> getColumnNameFun() {
                return new Function<CookiesIdxColumnValue, CookiesIdxColumn>() {
                    @Override
                    public CookiesIdxColumn apply(CookiesIdxColumnValue columnValue) {
                        return columnValue.getColumnName();
                    }
                };
            }

            public static Function<CookiesIdxColumnValue, Long> getValueFun() {
                return new Function<CookiesIdxColumnValue, Long>() {
                    @Override
                    public Long apply(CookiesIdxColumnValue columnValue) {
                        return columnValue.getValue();
                    }
                };
            }

            @Override
            public String toString() {
                return MoreObjects.toStringHelper(getClass().getSimpleName())
                    .add("ColumnName", this.columnName)
                    .add("Value", this.value)
                    .toString();
            }
        }

        public static final class CookiesIdxRowResult implements TypedRowResult {
            private final CookiesIdxRow rowName;
            private final ImmutableSet<CookiesIdxColumnValue> columnValues;

            public static CookiesIdxRowResult of(RowResult<byte[]> rowResult) {
                CookiesIdxRow rowName = CookiesIdxRow.BYTES_HYDRATOR.hydrateFromBytes(rowResult.getRowName());
                Set<CookiesIdxColumnValue> columnValues = Sets.newHashSetWithExpectedSize(rowResult.getColumns().size());
                for (Entry<byte[], byte[]> e : rowResult.getColumns().entrySet()) {
                    CookiesIdxColumn col = CookiesIdxColumn.BYTES_HYDRATOR.hydrateFromBytes(e.getKey());
                    Long value = CookiesIdxColumnValue.hydrateValue(e.getValue());
                    columnValues.add(CookiesIdxColumnValue.of(col, value));
                }
                return new CookiesIdxRowResult(rowName, ImmutableSet.copyOf(columnValues));
            }

            private CookiesIdxRowResult(CookiesIdxRow rowName, ImmutableSet<CookiesIdxColumnValue> columnValues) {
                this.rowName = rowName;
                this.columnValues = columnValues;
            }

            @Override
            public CookiesIdxRow getRowName() {
                return rowName;
            }

            public Set<CookiesIdxColumnValue> getColumnValues() {
                return columnValues;
            }

            public static Function<CookiesIdxRowResult, CookiesIdxRow> getRowNameFun() {
                return new Function<CookiesIdxRowResult, CookiesIdxRow>() {
                    @Override
                    public CookiesIdxRow apply(CookiesIdxRowResult rowResult) {
                        return rowResult.rowName;
                    }
                };
            }

            public static Function<CookiesIdxRowResult, ImmutableSet<CookiesIdxColumnValue>> getColumnValuesFun() {
                return new Function<CookiesIdxRowResult, ImmutableSet<CookiesIdxColumnValue>>() {
                    @Override
                    public ImmutableSet<CookiesIdxColumnValue> apply(CookiesIdxRowResult rowResult) {
                        return rowResult.columnValues;
                    }
                };
            }

            @Override
            public String toString() {
                return MoreObjects.toStringHelper(getClass().getSimpleName())
                    .add("RowName", getRowName())
                    .add("ColumnValues", getColumnValues())
                    .toString();
            }
        }

        @Override
        public void delete(CookiesIdxRow row, CookiesIdxColumn column) {
            delete(ImmutableMultimap.of(row, column));
        }

        @Override
        public void delete(Iterable<CookiesIdxRow> rows) {
            Multimap<CookiesIdxRow, CookiesIdxColumn> toRemove = HashMultimap.create();
            Multimap<CookiesIdxRow, CookiesIdxColumnValue> result = getRowsMultimap(rows);
            for (Entry<CookiesIdxRow, CookiesIdxColumnValue> e : result.entries()) {
                toRemove.put(e.getKey(), e.getValue().getColumnName());
            }
            delete(toRemove);
        }

        @Override
        public void delete(Multimap<CookiesIdxRow, CookiesIdxColumn> values) {
            t.delete(tableRef, ColumnValues.toCells(values));
        }

        @Override
        public void put(CookiesIdxRow rowName, Iterable<CookiesIdxColumnValue> values) {
            put(ImmutableMultimap.<CookiesIdxRow, CookiesIdxColumnValue>builder().putAll(rowName, values).build());
        }

        @Override
        public void put(CookiesIdxRow rowName, CookiesIdxColumnValue... values) {
            put(ImmutableMultimap.<CookiesIdxRow, CookiesIdxColumnValue>builder().putAll(rowName, values).build());
        }

        @Override
        public void put(Multimap<CookiesIdxRow, ? extends CookiesIdxColumnValue> values) {
            t.useTable(tableRef, this);
            t.put(tableRef, ColumnValues.toCellValues(values));
            for (CookiesIdxTrigger trigger : triggers) {
                trigger.putCookiesIdx(values);
            }
        }

        @Override
        public void putUnlessExists(CookiesIdxRow rowName, Iterable<CookiesIdxColumnValue> values) {
            putUnlessExists(ImmutableMultimap.<CookiesIdxRow, CookiesIdxColumnValue>builder().putAll(rowName, values).build());
        }

        @Override
        public void putUnlessExists(CookiesIdxRow rowName, CookiesIdxColumnValue... values) {
            putUnlessExists(ImmutableMultimap.<CookiesIdxRow, CookiesIdxColumnValue>builder().putAll(rowName, values).build());
        }

        @Override
        public void putUnlessExists(Multimap<CookiesIdxRow, ? extends CookiesIdxColumnValue> rows) {
            Multimap<CookiesIdxRow, CookiesIdxColumn> toGet = Multimaps.transformValues(rows, CookiesIdxColumnValue.getColumnNameFun());
            Multimap<CookiesIdxRow, CookiesIdxColumnValue> existing = get(toGet);
            Multimap<CookiesIdxRow, CookiesIdxColumnValue> toPut = HashMultimap.create();
            for (Entry<CookiesIdxRow, ? extends CookiesIdxColumnValue> entry : rows.entries()) {
                if (!existing.containsEntry(entry.getKey(), entry.getValue())) {
                    toPut.put(entry.getKey(), entry.getValue());
                }
            }
            put(toPut);
        }

        @Override
        public void touch(Multimap<CookiesIdxRow, CookiesIdxColumn> values) {
            Multimap<CookiesIdxRow, CookiesIdxColumnValue> currentValues = get(values);
            put(currentValues);
            Multimap<CookiesIdxRow, CookiesIdxColumn> toDelete = HashMultimap.create(values);
            for (Map.Entry<CookiesIdxRow, CookiesIdxColumnValue> e : currentValues.entries()) {
                toDelete.remove(e.getKey(), e.getValue().getColumnName());
            }
            delete(toDelete);
        }

        public static ColumnSelection getColumnSelection(Collection<CookiesIdxColumn> cols) {
            return ColumnSelection.create(Collections2.transform(cols, Persistables.persistToBytesFunction()));
        }

        public static ColumnSelection getColumnSelection(CookiesIdxColumn... cols) {
            return getColumnSelection(Arrays.asList(cols));
        }

        @Override
        public Multimap<CookiesIdxRow, CookiesIdxColumnValue> get(Multimap<CookiesIdxRow, CookiesIdxColumn> cells) {
            Set<Cell> rawCells = ColumnValues.toCells(cells);
            Map<Cell, byte[]> rawResults = t.get(tableRef, rawCells);
            Multimap<CookiesIdxRow, CookiesIdxColumnValue> rowMap = HashMultimap.create();
            for (Entry<Cell, byte[]> e : rawResults.entrySet()) {
                if (e.getValue().length > 0) {
                    CookiesIdxRow row = CookiesIdxRow.BYTES_HYDRATOR.hydrateFromBytes(e.getKey().getRowName());
                    CookiesIdxColumn col = CookiesIdxColumn.BYTES_HYDRATOR.hydrateFromBytes(e.getKey().getColumnName());
                    Long val = CookiesIdxColumnValue.hydrateValue(e.getValue());
                    rowMap.put(row, CookiesIdxColumnValue.of(col, val));
                }
            }
            return rowMap;
        }

        @Override
        public Multimap<CookiesIdxRow, CookiesIdxColumnValue> getAsync(final Multimap<CookiesIdxRow, CookiesIdxColumn> cells, ExecutorService exec) {
            Callable<Multimap<CookiesIdxRow, CookiesIdxColumnValue>> c =
                    new Callable<Multimap<CookiesIdxRow, CookiesIdxColumnValue>>() {
                @Override
                public Multimap<CookiesIdxRow, CookiesIdxColumnValue> call() {
                    return get(cells);
                }
            };
            return AsyncProxy.create(exec.submit(c), Multimap.class);
        }

        @Override
        public List<CookiesIdxColumnValue> getRowColumns(CookiesIdxRow row) {
            return getRowColumns(row, allColumns);
        }

        @Override
        public List<CookiesIdxColumnValue> getRowColumns(CookiesIdxRow row, ColumnSelection columns) {
            byte[] bytes = row.persistToBytes();
            RowResult<byte[]> rowResult = t.getRows(tableRef, ImmutableSet.of(bytes), columns).get(bytes);
            if (rowResult == null) {
                return ImmutableList.of();
            } else {
                List<CookiesIdxColumnValue> ret = Lists.newArrayListWithCapacity(rowResult.getColumns().size());
                for (Entry<byte[], byte[]> e : rowResult.getColumns().entrySet()) {
                    CookiesIdxColumn col = CookiesIdxColumn.BYTES_HYDRATOR.hydrateFromBytes(e.getKey());
                    Long val = CookiesIdxColumnValue.hydrateValue(e.getValue());
                    ret.add(CookiesIdxColumnValue.of(col, val));
                }
                return ret;
            }
        }

        @Override
        public Multimap<CookiesIdxRow, CookiesIdxColumnValue> getRowsMultimap(Iterable<CookiesIdxRow> rows) {
            return getRowsMultimapInternal(rows, allColumns);
        }

        @Override
        public Multimap<CookiesIdxRow, CookiesIdxColumnValue> getRowsMultimap(Iterable<CookiesIdxRow> rows, ColumnSelection columns) {
            return getRowsMultimapInternal(rows, columns);
        }

        @Override
        public Multimap<CookiesIdxRow, CookiesIdxColumnValue> getAsyncRowsMultimap(Iterable<CookiesIdxRow> rows, ExecutorService exec) {
            return getAsyncRowsMultimap(rows, allColumns, exec);
        }

        @Override
        public Multimap<CookiesIdxRow, CookiesIdxColumnValue> getAsyncRowsMultimap(final Iterable<CookiesIdxRow> rows, final ColumnSelection columns, ExecutorService exec) {
            Callable<Multimap<CookiesIdxRow, CookiesIdxColumnValue>> c =
                    new Callable<Multimap<CookiesIdxRow, CookiesIdxColumnValue>>() {
                @Override
                public Multimap<CookiesIdxRow, CookiesIdxColumnValue> call() {
                    return getRowsMultimapInternal(rows, columns);
                }
            };
            return AsyncProxy.create(exec.submit(c), Multimap.class);
        }

        private Multimap<CookiesIdxRow, CookiesIdxColumnValue> getRowsMultimapInternal(Iterable<CookiesIdxRow> rows, ColumnSelection columns) {
            SortedMap<byte[], RowResult<byte[]>> results = t.getRows(tableRef, Persistables.persistAll(rows), columns);
            return getRowMapFromRowResults(results.values());
        }

        private static Multimap<CookiesIdxRow, CookiesIdxColumnValue> getRowMapFromRowResults(Collection<RowResult<byte[]>> rowResults) {
            Multimap<CookiesIdxRow, CookiesIdxColumnValue> rowMap = HashMultimap.create();
            for (RowResult<byte[]> result : rowResults) {
                CookiesIdxRow row = CookiesIdxRow.BYTES_HYDRATOR.hydrateFromBytes(result.getRowName());
                for (Entry<byte[], byte[]> e : result.getColumns().entrySet()) {
                    CookiesIdxColumn col = CookiesIdxColumn.BYTES_HYDRATOR.hydrateFromBytes(e.getKey());
                    Long val = CookiesIdxColumnValue.hydrateValue(e.getValue());
                    rowMap.put(row, CookiesIdxColumnValue.of(col, val));
                }
            }
            return rowMap;
        }

        @Override
        public Map<CookiesIdxRow, BatchingVisitable<CookiesIdxColumnValue>> getRowsColumnRange(Iterable<CookiesIdxRow> rows, SizedColumnRangeSelection columnRangeSelection) {
            Map<byte[], BatchingVisitable<Map.Entry<Cell, byte[]>>> results = t.getRowsColumnRange(tableRef, Persistables.persistAll(rows), columnRangeSelection);
            Map<CookiesIdxRow, BatchingVisitable<CookiesIdxColumnValue>> transformed = Maps.newHashMapWithExpectedSize(results.size());
            for (Entry<byte[], BatchingVisitable<Map.Entry<Cell, byte[]>>> e : results.entrySet()) {
                CookiesIdxRow row = CookiesIdxRow.BYTES_HYDRATOR.hydrateFromBytes(e.getKey());
                BatchingVisitable<CookiesIdxColumnValue> bv = BatchingVisitables.transform(e.getValue(), result -> {
                    CookiesIdxColumn col = CookiesIdxColumn.BYTES_HYDRATOR.hydrateFromBytes(result.getKey().getColumnName());
                    Long val = CookiesIdxColumnValue.hydrateValue(result.getValue());
                    return CookiesIdxColumnValue.of(col, val);
                });
                transformed.put(row, bv);
            }
            return transformed;
        }

        @Override
        public Iterator<Map.Entry<CookiesIdxRow, CookiesIdxColumnValue>> getRowsColumnRange(Iterable<CookiesIdxRow> rows, ColumnRangeSelection columnRangeSelection, int batchHint) {
            Iterator<Map.Entry<Cell, byte[]>> results = t.getRowsColumnRange(getTableRef(), Persistables.persistAll(rows), columnRangeSelection, batchHint);
            return Iterators.transform(results, e -> {
                CookiesIdxRow row = CookiesIdxRow.BYTES_HYDRATOR.hydrateFromBytes(e.getKey().getRowName());
                CookiesIdxColumn col = CookiesIdxColumn.BYTES_HYDRATOR.hydrateFromBytes(e.getKey().getColumnName());
                Long val = CookiesIdxColumnValue.hydrateValue(e.getValue());
                CookiesIdxColumnValue colValue = CookiesIdxColumnValue.of(col, val);
                return Maps.immutableEntry(row, colValue);
            });
        }

        public BatchingVisitableView<CookiesIdxRowResult> getRange(RangeRequest range) {
            if (range.getColumnNames().isEmpty()) {
                range = range.getBuilder().retainColumns(allColumns).build();
            }
            return BatchingVisitables.transform(t.getRange(tableRef, range), new Function<RowResult<byte[]>, CookiesIdxRowResult>() {
                @Override
                public CookiesIdxRowResult apply(RowResult<byte[]> input) {
                    return CookiesIdxRowResult.of(input);
                }
            });
        }

        public IterableView<BatchingVisitable<CookiesIdxRowResult>> getRanges(Iterable<RangeRequest> ranges) {
            Iterable<BatchingVisitable<RowResult<byte[]>>> rangeResults = t.getRanges(tableRef, ranges);
            return IterableView.of(rangeResults).transform(
                    new Function<BatchingVisitable<RowResult<byte[]>>, BatchingVisitable<CookiesIdxRowResult>>() {
                @Override
                public BatchingVisitable<CookiesIdxRowResult> apply(BatchingVisitable<RowResult<byte[]>> visitable) {
                    return BatchingVisitables.transform(visitable, new Function<RowResult<byte[]>, CookiesIdxRowResult>() {
                        @Override
                        public CookiesIdxRowResult apply(RowResult<byte[]> row) {
                            return CookiesIdxRowResult.of(row);
                        }
                    });
                }
            });
        }

        public void deleteRange(RangeRequest range) {
            deleteRanges(ImmutableSet.of(range));
        }

        public void deleteRanges(Iterable<RangeRequest> ranges) {
            BatchingVisitables.concat(getRanges(ranges)).batchAccept(1000, new AbortingVisitor<List<CookiesIdxRowResult>, RuntimeException>() {
                @Override
                public boolean visit(List<CookiesIdxRowResult> rowResults) {
                    Multimap<CookiesIdxRow, CookiesIdxColumn> toRemove = HashMultimap.create();
                    for (CookiesIdxRowResult rowResult : rowResults) {
                        for (CookiesIdxColumnValue columnValue : rowResult.getColumnValues()) {
                            toRemove.put(rowResult.getRowName(), columnValue.getColumnName());
                        }
                    }
                    delete(toRemove);
                    return true;
                }
            });
        }

        @Override
        public List<String> findConstraintFailures(Map<Cell, byte[]> writes,
                                                   ConstraintCheckingTransaction transaction,
                                                   AtlasDbConstraintCheckingMode constraintCheckingMode) {
            return ImmutableList.of();
        }

        @Override
        public List<String> findConstraintFailuresNoRead(Map<Cell, byte[]> writes,
                                                         AtlasDbConstraintCheckingMode constraintCheckingMode) {
            return ImmutableList.of();
        }
    }


    @Generated("com.palantir.atlasdb.table.description.render.TableRenderer")
    public static final class CreatedIdxTable implements
            AtlasDbDynamicMutablePersistentTable<CreatedIdxTable.CreatedIdxRow,
                                                    CreatedIdxTable.CreatedIdxColumn,
                                                    CreatedIdxTable.CreatedIdxColumnValue,
                                                    CreatedIdxTable.CreatedIdxRowResult> {
        private final Transaction t;
        private final List<CreatedIdxTrigger> triggers;
        private final static String rawTableName = "created_idx";
        private final TableReference tableRef;
        private final static ColumnSelection allColumns = ColumnSelection.all();

        public static CreatedIdxTable of(UserProfileTable table) {
            return new CreatedIdxTable(table.t, table.tableRef.getNamespace(), ImmutableList.<CreatedIdxTrigger>of());
        }

        public static CreatedIdxTable of(UserProfileTable table, CreatedIdxTrigger trigger, CreatedIdxTrigger... triggers) {
            return new CreatedIdxTable(table.t, table.tableRef.getNamespace(), ImmutableList.<CreatedIdxTrigger>builder().add(trigger).add(triggers).build());
        }

        public static CreatedIdxTable of(UserProfileTable table, List<CreatedIdxTrigger> triggers) {
            return new CreatedIdxTable(table.t, table.tableRef.getNamespace(), triggers);
        }

        private CreatedIdxTable(Transaction t, Namespace namespace, List<CreatedIdxTrigger> triggers) {
            this.t = t;
            this.tableRef = TableReference.create(namespace, rawTableName);
            this.triggers = triggers;
        }

        public static String getRawTableName() {
            return rawTableName;
        }

        public TableReference getTableRef() {
            return tableRef;
        }

        public String getTableName() {
            return tableRef.getQualifiedName();
        }

        public Namespace getNamespace() {
            return tableRef.getNamespace();
        }

        /**
         * <pre>
         * CreatedIdxRow {
         *   {@literal Long time};
         * }
         * </pre>
         */
        public static final class CreatedIdxRow implements Persistable, Comparable<CreatedIdxRow> {
            private final long time;

            public static CreatedIdxRow of(long time) {
                return new CreatedIdxRow(time);
            }

            private CreatedIdxRow(long time) {
                this.time = time;
            }

            public long getTime() {
                return time;
            }

            public static Function<CreatedIdxRow, Long> getTimeFun() {
                return new Function<CreatedIdxRow, Long>() {
                    @Override
                    public Long apply(CreatedIdxRow row) {
                        return row.time;
                    }
                };
            }

            public static Function<Long, CreatedIdxRow> fromTimeFun() {
                return new Function<Long, CreatedIdxRow>() {
                    @Override
                    public CreatedIdxRow apply(Long row) {
                        return CreatedIdxRow.of(row);
                    }
                };
            }

            @Override
            public byte[] persistToBytes() {
                byte[] timeBytes = EncodingUtils.encodeUnsignedVarLong(time);
                return EncodingUtils.add(timeBytes);
            }

            public static final Hydrator<CreatedIdxRow> BYTES_HYDRATOR = new Hydrator<CreatedIdxRow>() {
                @Override
                public CreatedIdxRow hydrateFromBytes(byte[] __input) {
                    int __index = 0;
                    Long time = EncodingUtils.decodeUnsignedVarLong(__input, __index);
                    __index += EncodingUtils.sizeOfUnsignedVarLong(time);
                    return new CreatedIdxRow(time);
                }
            };

            @Override
            public String toString() {
                return MoreObjects.toStringHelper(getClass().getSimpleName())
                    .add("time", time)
                    .toString();
            }

            @Override
            public boolean equals(Object obj) {
                if (this == obj) {
                    return true;
                }
                if (obj == null) {
                    return false;
                }
                if (getClass() != obj.getClass()) {
                    return false;
                }
                CreatedIdxRow other = (CreatedIdxRow) obj;
                return Objects.equal(time, other.time);
            }

            @Override
            public int hashCode() {
                return Objects.hashCode(time);
            }

            @Override
            public int compareTo(CreatedIdxRow o) {
                return ComparisonChain.start()
                    .compare(this.time, o.time)
                    .result();
            }
        }

        /**
         * <pre>
         * CreatedIdxColumn {
         *   {@literal byte[] rowName};
         *   {@literal byte[] columnName};
         *   {@literal java.util.UUID id};
         * }
         * </pre>
         */
        public static final class CreatedIdxColumn implements Persistable, Comparable<CreatedIdxColumn> {
            private final byte[] rowName;
            private final byte[] columnName;
            private final java.util.UUID id;

            public static CreatedIdxColumn of(byte[] rowName, byte[] columnName, java.util.UUID id) {
                return new CreatedIdxColumn(rowName, columnName, id);
            }

            private CreatedIdxColumn(byte[] rowName, byte[] columnName, java.util.UUID id) {
                this.rowName = rowName;
                this.columnName = columnName;
                this.id = id;
            }

            public byte[] getRowName() {
                return rowName;
            }

            public byte[] getColumnName() {
                return columnName;
            }

            public java.util.UUID getId() {
                return id;
            }

            public static Function<CreatedIdxColumn, byte[]> getRowNameFun() {
                return new Function<CreatedIdxColumn, byte[]>() {
                    @Override
                    public byte[] apply(CreatedIdxColumn row) {
                        return row.rowName;
                    }
                };
            }

            public static Function<CreatedIdxColumn, byte[]> getColumnNameFun() {
                return new Function<CreatedIdxColumn, byte[]>() {
                    @Override
                    public byte[] apply(CreatedIdxColumn row) {
                        return row.columnName;
                    }
                };
            }

            public static Function<CreatedIdxColumn, java.util.UUID> getIdFun() {
                return new Function<CreatedIdxColumn, java.util.UUID>() {
                    @Override
                    public java.util.UUID apply(CreatedIdxColumn row) {
                        return row.id;
                    }
                };
            }

            @Override
            public byte[] persistToBytes() {
                byte[] rowNameBytes = EncodingUtils.encodeSizedBytes(rowName);
                byte[] columnNameBytes = EncodingUtils.encodeSizedBytes(columnName);
                byte[] idBytes = EncodingUtils.encodeUUID(id);
                return EncodingUtils.add(rowNameBytes, columnNameBytes, idBytes);
            }

            public static final Hydrator<CreatedIdxColumn> BYTES_HYDRATOR = new Hydrator<CreatedIdxColumn>() {
                @Override
                public CreatedIdxColumn hydrateFromBytes(byte[] __input) {
                    int __index = 0;
                    byte[] rowName = EncodingUtils.decodeSizedBytes(__input, __index);
                    __index += EncodingUtils.sizeOfSizedBytes(rowName);
                    byte[] columnName = EncodingUtils.decodeSizedBytes(__input, __index);
                    __index += EncodingUtils.sizeOfSizedBytes(columnName);
                    java.util.UUID id = EncodingUtils.decodeUUID(__input, __index);
                    __index += 16;
                    return new CreatedIdxColumn(rowName, columnName, id);
                }
            };

            public static SizedColumnRangeSelection createPrefixRangeUnsorted(byte[] rowName, int batchSize) {
                byte[] rowNameBytes = EncodingUtils.encodeSizedBytes(rowName);
                return ColumnRangeSelections.createPrefixRange(EncodingUtils.add(rowNameBytes), batchSize);
            }

            public static Prefix prefixUnsorted(byte[] rowName) {
                byte[] rowNameBytes = EncodingUtils.encodeSizedBytes(rowName);
                return new Prefix(EncodingUtils.add(rowNameBytes));
            }

            public static SizedColumnRangeSelection createPrefixRange(byte[] rowName, byte[] columnName, int batchSize) {
                byte[] rowNameBytes = EncodingUtils.encodeSizedBytes(rowName);
                byte[] columnNameBytes = EncodingUtils.encodeSizedBytes(columnName);
                return ColumnRangeSelections.createPrefixRange(EncodingUtils.add(rowNameBytes, columnNameBytes), batchSize);
            }

            public static Prefix prefix(byte[] rowName, byte[] columnName) {
                byte[] rowNameBytes = EncodingUtils.encodeSizedBytes(rowName);
                byte[] columnNameBytes = EncodingUtils.encodeSizedBytes(columnName);
                return new Prefix(EncodingUtils.add(rowNameBytes, columnNameBytes));
            }

            @Override
            public String toString() {
                return MoreObjects.toStringHelper(getClass().getSimpleName())
                    .add("rowName", rowName)
                    .add("columnName", columnName)
                    .add("id", id)
                    .toString();
            }

            @Override
            public boolean equals(Object obj) {
                if (this == obj) {
                    return true;
                }
                if (obj == null) {
                    return false;
                }
                if (getClass() != obj.getClass()) {
                    return false;
                }
                CreatedIdxColumn other = (CreatedIdxColumn) obj;
                return Arrays.equals(rowName, other.rowName) && Arrays.equals(columnName, other.columnName) && Objects.equal(id, other.id);
            }

            @Override
            public int hashCode() {
                return Arrays.deepHashCode(new Object[]{ rowName, columnName, id });
            }

            @Override
            public int compareTo(CreatedIdxColumn o) {
                return ComparisonChain.start()
                    .compare(this.rowName, o.rowName, UnsignedBytes.lexicographicalComparator())
                    .compare(this.columnName, o.columnName, UnsignedBytes.lexicographicalComparator())
                    .compare(this.id, o.id)
                    .result();
            }
        }

        public interface CreatedIdxTrigger {
            public void putCreatedIdx(Multimap<CreatedIdxRow, ? extends CreatedIdxColumnValue> newRows);
        }

        /**
         * <pre>
         * Column name description {
         *   {@literal byte[] rowName};
         *   {@literal byte[] columnName};
         *   {@literal java.util.UUID id};
         * }
         * Column value description {
         *   type: Long;
         * }
         * </pre>
         */
        public static final class CreatedIdxColumnValue implements ColumnValue<Long> {
            private final CreatedIdxColumn columnName;
            private final Long value;

            public static CreatedIdxColumnValue of(CreatedIdxColumn columnName, Long value) {
                return new CreatedIdxColumnValue(columnName, value);
            }

            private CreatedIdxColumnValue(CreatedIdxColumn columnName, Long value) {
                this.columnName = columnName;
                this.value = value;
            }

            public CreatedIdxColumn getColumnName() {
                return columnName;
            }

            @Override
            public Long getValue() {
                return value;
            }

            @Override
            public byte[] persistColumnName() {
                return columnName.persistToBytes();
            }

            @Override
            public byte[] persistValue() {
                byte[] bytes = EncodingUtils.encodeUnsignedVarLong(value);
                return CompressionUtils.compress(bytes, Compression.NONE);
            }

            public static Long hydrateValue(byte[] bytes) {
                bytes = CompressionUtils.decompress(bytes, Compression.NONE);
                return EncodingUtils.decodeUnsignedVarLong(bytes, 0);
            }

            public static Function<CreatedIdxColumnValue, CreatedIdxColumn> getColumnNameFun() {
                return new Function<CreatedIdxColumnValue, CreatedIdxColumn>() {
                    @Override
                    public CreatedIdxColumn apply(CreatedIdxColumnValue columnValue) {
                        return columnValue.getColumnName();
                    }
                };
            }

            public static Function<CreatedIdxColumnValue, Long> getValueFun() {
                return new Function<CreatedIdxColumnValue, Long>() {
                    @Override
                    public Long apply(CreatedIdxColumnValue columnValue) {
                        return columnValue.getValue();
                    }
                };
            }

            @Override
            public String toString() {
                return MoreObjects.toStringHelper(getClass().getSimpleName())
                    .add("ColumnName", this.columnName)
                    .add("Value", this.value)
                    .toString();
            }
        }

        public static final class CreatedIdxRowResult implements TypedRowResult {
            private final CreatedIdxRow rowName;
            private final ImmutableSet<CreatedIdxColumnValue> columnValues;

            public static CreatedIdxRowResult of(RowResult<byte[]> rowResult) {
                CreatedIdxRow rowName = CreatedIdxRow.BYTES_HYDRATOR.hydrateFromBytes(rowResult.getRowName());
                Set<CreatedIdxColumnValue> columnValues = Sets.newHashSetWithExpectedSize(rowResult.getColumns().size());
                for (Entry<byte[], byte[]> e : rowResult.getColumns().entrySet()) {
                    CreatedIdxColumn col = CreatedIdxColumn.BYTES_HYDRATOR.hydrateFromBytes(e.getKey());
                    Long value = CreatedIdxColumnValue.hydrateValue(e.getValue());
                    columnValues.add(CreatedIdxColumnValue.of(col, value));
                }
                return new CreatedIdxRowResult(rowName, ImmutableSet.copyOf(columnValues));
            }

            private CreatedIdxRowResult(CreatedIdxRow rowName, ImmutableSet<CreatedIdxColumnValue> columnValues) {
                this.rowName = rowName;
                this.columnValues = columnValues;
            }

            @Override
            public CreatedIdxRow getRowName() {
                return rowName;
            }

            public Set<CreatedIdxColumnValue> getColumnValues() {
                return columnValues;
            }

            public static Function<CreatedIdxRowResult, CreatedIdxRow> getRowNameFun() {
                return new Function<CreatedIdxRowResult, CreatedIdxRow>() {
                    @Override
                    public CreatedIdxRow apply(CreatedIdxRowResult rowResult) {
                        return rowResult.rowName;
                    }
                };
            }

            public static Function<CreatedIdxRowResult, ImmutableSet<CreatedIdxColumnValue>> getColumnValuesFun() {
                return new Function<CreatedIdxRowResult, ImmutableSet<CreatedIdxColumnValue>>() {
                    @Override
                    public ImmutableSet<CreatedIdxColumnValue> apply(CreatedIdxRowResult rowResult) {
                        return rowResult.columnValues;
                    }
                };
            }

            @Override
            public String toString() {
                return MoreObjects.toStringHelper(getClass().getSimpleName())
                    .add("RowName", getRowName())
                    .add("ColumnValues", getColumnValues())
                    .toString();
            }
        }

        @Override
        public void delete(CreatedIdxRow row, CreatedIdxColumn column) {
            delete(ImmutableMultimap.of(row, column));
        }

        @Override
        public void delete(Iterable<CreatedIdxRow> rows) {
            Multimap<CreatedIdxRow, CreatedIdxColumn> toRemove = HashMultimap.create();
            Multimap<CreatedIdxRow, CreatedIdxColumnValue> result = getRowsMultimap(rows);
            for (Entry<CreatedIdxRow, CreatedIdxColumnValue> e : result.entries()) {
                toRemove.put(e.getKey(), e.getValue().getColumnName());
            }
            delete(toRemove);
        }

        @Override
        public void delete(Multimap<CreatedIdxRow, CreatedIdxColumn> values) {
            t.delete(tableRef, ColumnValues.toCells(values));
        }

        @Override
        public void put(CreatedIdxRow rowName, Iterable<CreatedIdxColumnValue> values) {
            put(ImmutableMultimap.<CreatedIdxRow, CreatedIdxColumnValue>builder().putAll(rowName, values).build());
        }

        @Override
        public void put(CreatedIdxRow rowName, CreatedIdxColumnValue... values) {
            put(ImmutableMultimap.<CreatedIdxRow, CreatedIdxColumnValue>builder().putAll(rowName, values).build());
        }

        @Override
        public void put(Multimap<CreatedIdxRow, ? extends CreatedIdxColumnValue> values) {
            t.useTable(tableRef, this);
            t.put(tableRef, ColumnValues.toCellValues(values));
            for (CreatedIdxTrigger trigger : triggers) {
                trigger.putCreatedIdx(values);
            }
        }

        @Override
        public void putUnlessExists(CreatedIdxRow rowName, Iterable<CreatedIdxColumnValue> values) {
            putUnlessExists(ImmutableMultimap.<CreatedIdxRow, CreatedIdxColumnValue>builder().putAll(rowName, values).build());
        }

        @Override
        public void putUnlessExists(CreatedIdxRow rowName, CreatedIdxColumnValue... values) {
            putUnlessExists(ImmutableMultimap.<CreatedIdxRow, CreatedIdxColumnValue>builder().putAll(rowName, values).build());
        }

        @Override
        public void putUnlessExists(Multimap<CreatedIdxRow, ? extends CreatedIdxColumnValue> rows) {
            Multimap<CreatedIdxRow, CreatedIdxColumn> toGet = Multimaps.transformValues(rows, CreatedIdxColumnValue.getColumnNameFun());
            Multimap<CreatedIdxRow, CreatedIdxColumnValue> existing = get(toGet);
            Multimap<CreatedIdxRow, CreatedIdxColumnValue> toPut = HashMultimap.create();
            for (Entry<CreatedIdxRow, ? extends CreatedIdxColumnValue> entry : rows.entries()) {
                if (!existing.containsEntry(entry.getKey(), entry.getValue())) {
                    toPut.put(entry.getKey(), entry.getValue());
                }
            }
            put(toPut);
        }

        @Override
        public void touch(Multimap<CreatedIdxRow, CreatedIdxColumn> values) {
            Multimap<CreatedIdxRow, CreatedIdxColumnValue> currentValues = get(values);
            put(currentValues);
            Multimap<CreatedIdxRow, CreatedIdxColumn> toDelete = HashMultimap.create(values);
            for (Map.Entry<CreatedIdxRow, CreatedIdxColumnValue> e : currentValues.entries()) {
                toDelete.remove(e.getKey(), e.getValue().getColumnName());
            }
            delete(toDelete);
        }

        public static ColumnSelection getColumnSelection(Collection<CreatedIdxColumn> cols) {
            return ColumnSelection.create(Collections2.transform(cols, Persistables.persistToBytesFunction()));
        }

        public static ColumnSelection getColumnSelection(CreatedIdxColumn... cols) {
            return getColumnSelection(Arrays.asList(cols));
        }

        @Override
        public Multimap<CreatedIdxRow, CreatedIdxColumnValue> get(Multimap<CreatedIdxRow, CreatedIdxColumn> cells) {
            Set<Cell> rawCells = ColumnValues.toCells(cells);
            Map<Cell, byte[]> rawResults = t.get(tableRef, rawCells);
            Multimap<CreatedIdxRow, CreatedIdxColumnValue> rowMap = HashMultimap.create();
            for (Entry<Cell, byte[]> e : rawResults.entrySet()) {
                if (e.getValue().length > 0) {
                    CreatedIdxRow row = CreatedIdxRow.BYTES_HYDRATOR.hydrateFromBytes(e.getKey().getRowName());
                    CreatedIdxColumn col = CreatedIdxColumn.BYTES_HYDRATOR.hydrateFromBytes(e.getKey().getColumnName());
                    Long val = CreatedIdxColumnValue.hydrateValue(e.getValue());
                    rowMap.put(row, CreatedIdxColumnValue.of(col, val));
                }
            }
            return rowMap;
        }

        @Override
        public Multimap<CreatedIdxRow, CreatedIdxColumnValue> getAsync(final Multimap<CreatedIdxRow, CreatedIdxColumn> cells, ExecutorService exec) {
            Callable<Multimap<CreatedIdxRow, CreatedIdxColumnValue>> c =
                    new Callable<Multimap<CreatedIdxRow, CreatedIdxColumnValue>>() {
                @Override
                public Multimap<CreatedIdxRow, CreatedIdxColumnValue> call() {
                    return get(cells);
                }
            };
            return AsyncProxy.create(exec.submit(c), Multimap.class);
        }

        @Override
        public List<CreatedIdxColumnValue> getRowColumns(CreatedIdxRow row) {
            return getRowColumns(row, allColumns);
        }

        @Override
        public List<CreatedIdxColumnValue> getRowColumns(CreatedIdxRow row, ColumnSelection columns) {
            byte[] bytes = row.persistToBytes();
            RowResult<byte[]> rowResult = t.getRows(tableRef, ImmutableSet.of(bytes), columns).get(bytes);
            if (rowResult == null) {
                return ImmutableList.of();
            } else {
                List<CreatedIdxColumnValue> ret = Lists.newArrayListWithCapacity(rowResult.getColumns().size());
                for (Entry<byte[], byte[]> e : rowResult.getColumns().entrySet()) {
                    CreatedIdxColumn col = CreatedIdxColumn.BYTES_HYDRATOR.hydrateFromBytes(e.getKey());
                    Long val = CreatedIdxColumnValue.hydrateValue(e.getValue());
                    ret.add(CreatedIdxColumnValue.of(col, val));
                }
                return ret;
            }
        }

        @Override
        public Multimap<CreatedIdxRow, CreatedIdxColumnValue> getRowsMultimap(Iterable<CreatedIdxRow> rows) {
            return getRowsMultimapInternal(rows, allColumns);
        }

        @Override
        public Multimap<CreatedIdxRow, CreatedIdxColumnValue> getRowsMultimap(Iterable<CreatedIdxRow> rows, ColumnSelection columns) {
            return getRowsMultimapInternal(rows, columns);
        }

        @Override
        public Multimap<CreatedIdxRow, CreatedIdxColumnValue> getAsyncRowsMultimap(Iterable<CreatedIdxRow> rows, ExecutorService exec) {
            return getAsyncRowsMultimap(rows, allColumns, exec);
        }

        @Override
        public Multimap<CreatedIdxRow, CreatedIdxColumnValue> getAsyncRowsMultimap(final Iterable<CreatedIdxRow> rows, final ColumnSelection columns, ExecutorService exec) {
            Callable<Multimap<CreatedIdxRow, CreatedIdxColumnValue>> c =
                    new Callable<Multimap<CreatedIdxRow, CreatedIdxColumnValue>>() {
                @Override
                public Multimap<CreatedIdxRow, CreatedIdxColumnValue> call() {
                    return getRowsMultimapInternal(rows, columns);
                }
            };
            return AsyncProxy.create(exec.submit(c), Multimap.class);
        }

        private Multimap<CreatedIdxRow, CreatedIdxColumnValue> getRowsMultimapInternal(Iterable<CreatedIdxRow> rows, ColumnSelection columns) {
            SortedMap<byte[], RowResult<byte[]>> results = t.getRows(tableRef, Persistables.persistAll(rows), columns);
            return getRowMapFromRowResults(results.values());
        }

        private static Multimap<CreatedIdxRow, CreatedIdxColumnValue> getRowMapFromRowResults(Collection<RowResult<byte[]>> rowResults) {
            Multimap<CreatedIdxRow, CreatedIdxColumnValue> rowMap = HashMultimap.create();
            for (RowResult<byte[]> result : rowResults) {
                CreatedIdxRow row = CreatedIdxRow.BYTES_HYDRATOR.hydrateFromBytes(result.getRowName());
                for (Entry<byte[], byte[]> e : result.getColumns().entrySet()) {
                    CreatedIdxColumn col = CreatedIdxColumn.BYTES_HYDRATOR.hydrateFromBytes(e.getKey());
                    Long val = CreatedIdxColumnValue.hydrateValue(e.getValue());
                    rowMap.put(row, CreatedIdxColumnValue.of(col, val));
                }
            }
            return rowMap;
        }

        @Override
        public Map<CreatedIdxRow, BatchingVisitable<CreatedIdxColumnValue>> getRowsColumnRange(Iterable<CreatedIdxRow> rows, SizedColumnRangeSelection columnRangeSelection) {
            Map<byte[], BatchingVisitable<Map.Entry<Cell, byte[]>>> results = t.getRowsColumnRange(tableRef, Persistables.persistAll(rows), columnRangeSelection);
            Map<CreatedIdxRow, BatchingVisitable<CreatedIdxColumnValue>> transformed = Maps.newHashMapWithExpectedSize(results.size());
            for (Entry<byte[], BatchingVisitable<Map.Entry<Cell, byte[]>>> e : results.entrySet()) {
                CreatedIdxRow row = CreatedIdxRow.BYTES_HYDRATOR.hydrateFromBytes(e.getKey());
                BatchingVisitable<CreatedIdxColumnValue> bv = BatchingVisitables.transform(e.getValue(), result -> {
                    CreatedIdxColumn col = CreatedIdxColumn.BYTES_HYDRATOR.hydrateFromBytes(result.getKey().getColumnName());
                    Long val = CreatedIdxColumnValue.hydrateValue(result.getValue());
                    return CreatedIdxColumnValue.of(col, val);
                });
                transformed.put(row, bv);
            }
            return transformed;
        }

        @Override
        public Iterator<Map.Entry<CreatedIdxRow, CreatedIdxColumnValue>> getRowsColumnRange(Iterable<CreatedIdxRow> rows, ColumnRangeSelection columnRangeSelection, int batchHint) {
            Iterator<Map.Entry<Cell, byte[]>> results = t.getRowsColumnRange(getTableRef(), Persistables.persistAll(rows), columnRangeSelection, batchHint);
            return Iterators.transform(results, e -> {
                CreatedIdxRow row = CreatedIdxRow.BYTES_HYDRATOR.hydrateFromBytes(e.getKey().getRowName());
                CreatedIdxColumn col = CreatedIdxColumn.BYTES_HYDRATOR.hydrateFromBytes(e.getKey().getColumnName());
                Long val = CreatedIdxColumnValue.hydrateValue(e.getValue());
                CreatedIdxColumnValue colValue = CreatedIdxColumnValue.of(col, val);
                return Maps.immutableEntry(row, colValue);
            });
        }

        public BatchingVisitableView<CreatedIdxRowResult> getRange(RangeRequest range) {
            if (range.getColumnNames().isEmpty()) {
                range = range.getBuilder().retainColumns(allColumns).build();
            }
            return BatchingVisitables.transform(t.getRange(tableRef, range), new Function<RowResult<byte[]>, CreatedIdxRowResult>() {
                @Override
                public CreatedIdxRowResult apply(RowResult<byte[]> input) {
                    return CreatedIdxRowResult.of(input);
                }
            });
        }

        public IterableView<BatchingVisitable<CreatedIdxRowResult>> getRanges(Iterable<RangeRequest> ranges) {
            Iterable<BatchingVisitable<RowResult<byte[]>>> rangeResults = t.getRanges(tableRef, ranges);
            return IterableView.of(rangeResults).transform(
                    new Function<BatchingVisitable<RowResult<byte[]>>, BatchingVisitable<CreatedIdxRowResult>>() {
                @Override
                public BatchingVisitable<CreatedIdxRowResult> apply(BatchingVisitable<RowResult<byte[]>> visitable) {
                    return BatchingVisitables.transform(visitable, new Function<RowResult<byte[]>, CreatedIdxRowResult>() {
                        @Override
                        public CreatedIdxRowResult apply(RowResult<byte[]> row) {
                            return CreatedIdxRowResult.of(row);
                        }
                    });
                }
            });
        }

        public void deleteRange(RangeRequest range) {
            deleteRanges(ImmutableSet.of(range));
        }

        public void deleteRanges(Iterable<RangeRequest> ranges) {
            BatchingVisitables.concat(getRanges(ranges)).batchAccept(1000, new AbortingVisitor<List<CreatedIdxRowResult>, RuntimeException>() {
                @Override
                public boolean visit(List<CreatedIdxRowResult> rowResults) {
                    Multimap<CreatedIdxRow, CreatedIdxColumn> toRemove = HashMultimap.create();
                    for (CreatedIdxRowResult rowResult : rowResults) {
                        for (CreatedIdxColumnValue columnValue : rowResult.getColumnValues()) {
                            toRemove.put(rowResult.getRowName(), columnValue.getColumnName());
                        }
                    }
                    delete(toRemove);
                    return true;
                }
            });
        }

        @Override
        public List<String> findConstraintFailures(Map<Cell, byte[]> writes,
                                                   ConstraintCheckingTransaction transaction,
                                                   AtlasDbConstraintCheckingMode constraintCheckingMode) {
            return ImmutableList.of();
        }

        @Override
        public List<String> findConstraintFailuresNoRead(Map<Cell, byte[]> writes,
                                                         AtlasDbConstraintCheckingMode constraintCheckingMode) {
            return ImmutableList.of();
        }
    }


    @Generated("com.palantir.atlasdb.table.description.render.TableRenderer")
    public static final class UserBirthdaysIdxTable implements
            AtlasDbDynamicMutablePersistentTable<UserBirthdaysIdxTable.UserBirthdaysIdxRow,
                                                    UserBirthdaysIdxTable.UserBirthdaysIdxColumn,
                                                    UserBirthdaysIdxTable.UserBirthdaysIdxColumnValue,
                                                    UserBirthdaysIdxTable.UserBirthdaysIdxRowResult> {
        private final Transaction t;
        private final List<UserBirthdaysIdxTrigger> triggers;
        private final static String rawTableName = "user_birthdays_idx";
        private final TableReference tableRef;
        private final static ColumnSelection allColumns = ColumnSelection.all();

        public static UserBirthdaysIdxTable of(UserProfileTable table) {
            return new UserBirthdaysIdxTable(table.t, table.tableRef.getNamespace(), ImmutableList.<UserBirthdaysIdxTrigger>of());
        }

        public static UserBirthdaysIdxTable of(UserProfileTable table, UserBirthdaysIdxTrigger trigger, UserBirthdaysIdxTrigger... triggers) {
            return new UserBirthdaysIdxTable(table.t, table.tableRef.getNamespace(), ImmutableList.<UserBirthdaysIdxTrigger>builder().add(trigger).add(triggers).build());
        }

        public static UserBirthdaysIdxTable of(UserProfileTable table, List<UserBirthdaysIdxTrigger> triggers) {
            return new UserBirthdaysIdxTable(table.t, table.tableRef.getNamespace(), triggers);
        }

        private UserBirthdaysIdxTable(Transaction t, Namespace namespace, List<UserBirthdaysIdxTrigger> triggers) {
            this.t = t;
            this.tableRef = TableReference.create(namespace, rawTableName);
            this.triggers = triggers;
        }

        public static String getRawTableName() {
            return rawTableName;
        }

        public TableReference getTableRef() {
            return tableRef;
        }

        public String getTableName() {
            return tableRef.getQualifiedName();
        }

        public Namespace getNamespace() {
            return tableRef.getNamespace();
        }

        /**
         * <pre>
         * UserBirthdaysIdxRow {
         *   {@literal Long birthday};
         * }
         * </pre>
         */
        public static final class UserBirthdaysIdxRow implements Persistable, Comparable<UserBirthdaysIdxRow> {
            private final long birthday;

            public static UserBirthdaysIdxRow of(long birthday) {
                return new UserBirthdaysIdxRow(birthday);
            }

            private UserBirthdaysIdxRow(long birthday) {
                this.birthday = birthday;
            }

            public long getBirthday() {
                return birthday;
            }

            public static Function<UserBirthdaysIdxRow, Long> getBirthdayFun() {
                return new Function<UserBirthdaysIdxRow, Long>() {
                    @Override
                    public Long apply(UserBirthdaysIdxRow row) {
                        return row.birthday;
                    }
                };
            }

            public static Function<Long, UserBirthdaysIdxRow> fromBirthdayFun() {
                return new Function<Long, UserBirthdaysIdxRow>() {
                    @Override
                    public UserBirthdaysIdxRow apply(Long row) {
                        return UserBirthdaysIdxRow.of(row);
                    }
                };
            }

            @Override
            public byte[] persistToBytes() {
                byte[] birthdayBytes = EncodingUtils.encodeSignedVarLong(birthday);
                return EncodingUtils.add(birthdayBytes);
            }

            public static final Hydrator<UserBirthdaysIdxRow> BYTES_HYDRATOR = new Hydrator<UserBirthdaysIdxRow>() {
                @Override
                public UserBirthdaysIdxRow hydrateFromBytes(byte[] __input) {
                    int __index = 0;
                    Long birthday = EncodingUtils.decodeSignedVarLong(__input, __index);
                    __index += EncodingUtils.sizeOfSignedVarLong(birthday);
                    return new UserBirthdaysIdxRow(birthday);
                }
            };

            @Override
            public String toString() {
                return MoreObjects.toStringHelper(getClass().getSimpleName())
                    .add("birthday", birthday)
                    .toString();
            }

            @Override
            public boolean equals(Object obj) {
                if (this == obj) {
                    return true;
                }
                if (obj == null) {
                    return false;
                }
                if (getClass() != obj.getClass()) {
                    return false;
                }
                UserBirthdaysIdxRow other = (UserBirthdaysIdxRow) obj;
                return Objects.equal(birthday, other.birthday);
            }

            @Override
            public int hashCode() {
                return Objects.hashCode(birthday);
            }

            @Override
            public int compareTo(UserBirthdaysIdxRow o) {
                return ComparisonChain.start()
                    .compare(this.birthday, o.birthday)
                    .result();
            }
        }

        /**
         * <pre>
         * UserBirthdaysIdxColumn {
         *   {@literal byte[] rowName};
         *   {@literal byte[] columnName};
         *   {@literal java.util.UUID id};
         * }
         * </pre>
         */
        public static final class UserBirthdaysIdxColumn implements Persistable, Comparable<UserBirthdaysIdxColumn> {
            private final byte[] rowName;
            private final byte[] columnName;
            private final java.util.UUID id;

            public static UserBirthdaysIdxColumn of(byte[] rowName, byte[] columnName, java.util.UUID id) {
                return new UserBirthdaysIdxColumn(rowName, columnName, id);
            }

            private UserBirthdaysIdxColumn(byte[] rowName, byte[] columnName, java.util.UUID id) {
                this.rowName = rowName;
                this.columnName = columnName;
                this.id = id;
            }

            public byte[] getRowName() {
                return rowName;
            }

            public byte[] getColumnName() {
                return columnName;
            }

            public java.util.UUID getId() {
                return id;
            }

            public static Function<UserBirthdaysIdxColumn, byte[]> getRowNameFun() {
                return new Function<UserBirthdaysIdxColumn, byte[]>() {
                    @Override
                    public byte[] apply(UserBirthdaysIdxColumn row) {
                        return row.rowName;
                    }
                };
            }

            public static Function<UserBirthdaysIdxColumn, byte[]> getColumnNameFun() {
                return new Function<UserBirthdaysIdxColumn, byte[]>() {
                    @Override
                    public byte[] apply(UserBirthdaysIdxColumn row) {
                        return row.columnName;
                    }
                };
            }

            public static Function<UserBirthdaysIdxColumn, java.util.UUID> getIdFun() {
                return new Function<UserBirthdaysIdxColumn, java.util.UUID>() {
                    @Override
                    public java.util.UUID apply(UserBirthdaysIdxColumn row) {
                        return row.id;
                    }
                };
            }

            @Override
            public byte[] persistToBytes() {
                byte[] rowNameBytes = EncodingUtils.encodeSizedBytes(rowName);
                byte[] columnNameBytes = EncodingUtils.encodeSizedBytes(columnName);
                byte[] idBytes = EncodingUtils.encodeUUID(id);
                return EncodingUtils.add(rowNameBytes, columnNameBytes, idBytes);
            }

            public static final Hydrator<UserBirthdaysIdxColumn> BYTES_HYDRATOR = new Hydrator<UserBirthdaysIdxColumn>() {
                @Override
                public UserBirthdaysIdxColumn hydrateFromBytes(byte[] __input) {
                    int __index = 0;
                    byte[] rowName = EncodingUtils.decodeSizedBytes(__input, __index);
                    __index += EncodingUtils.sizeOfSizedBytes(rowName);
                    byte[] columnName = EncodingUtils.decodeSizedBytes(__input, __index);
                    __index += EncodingUtils.sizeOfSizedBytes(columnName);
                    java.util.UUID id = EncodingUtils.decodeUUID(__input, __index);
                    __index += 16;
                    return new UserBirthdaysIdxColumn(rowName, columnName, id);
                }
            };

            public static SizedColumnRangeSelection createPrefixRangeUnsorted(byte[] rowName, int batchSize) {
                byte[] rowNameBytes = EncodingUtils.encodeSizedBytes(rowName);
                return ColumnRangeSelections.createPrefixRange(EncodingUtils.add(rowNameBytes), batchSize);
            }

            public static Prefix prefixUnsorted(byte[] rowName) {
                byte[] rowNameBytes = EncodingUtils.encodeSizedBytes(rowName);
                return new Prefix(EncodingUtils.add(rowNameBytes));
            }

            public static SizedColumnRangeSelection createPrefixRange(byte[] rowName, byte[] columnName, int batchSize) {
                byte[] rowNameBytes = EncodingUtils.encodeSizedBytes(rowName);
                byte[] columnNameBytes = EncodingUtils.encodeSizedBytes(columnName);
                return ColumnRangeSelections.createPrefixRange(EncodingUtils.add(rowNameBytes, columnNameBytes), batchSize);
            }

            public static Prefix prefix(byte[] rowName, byte[] columnName) {
                byte[] rowNameBytes = EncodingUtils.encodeSizedBytes(rowName);
                byte[] columnNameBytes = EncodingUtils.encodeSizedBytes(columnName);
                return new Prefix(EncodingUtils.add(rowNameBytes, columnNameBytes));
            }

            @Override
            public String toString() {
                return MoreObjects.toStringHelper(getClass().getSimpleName())
                    .add("rowName", rowName)
                    .add("columnName", columnName)
                    .add("id", id)
                    .toString();
            }

            @Override
            public boolean equals(Object obj) {
                if (this == obj) {
                    return true;
                }
                if (obj == null) {
                    return false;
                }
                if (getClass() != obj.getClass()) {
                    return false;
                }
                UserBirthdaysIdxColumn other = (UserBirthdaysIdxColumn) obj;
                return Arrays.equals(rowName, other.rowName) && Arrays.equals(columnName, other.columnName) && Objects.equal(id, other.id);
            }

            @Override
            public int hashCode() {
                return Arrays.deepHashCode(new Object[]{ rowName, columnName, id });
            }

            @Override
            public int compareTo(UserBirthdaysIdxColumn o) {
                return ComparisonChain.start()
                    .compare(this.rowName, o.rowName, UnsignedBytes.lexicographicalComparator())
                    .compare(this.columnName, o.columnName, UnsignedBytes.lexicographicalComparator())
                    .compare(this.id, o.id)
                    .result();
            }
        }

        public interface UserBirthdaysIdxTrigger {
            public void putUserBirthdaysIdx(Multimap<UserBirthdaysIdxRow, ? extends UserBirthdaysIdxColumnValue> newRows);
        }

        /**
         * <pre>
         * Column name description {
         *   {@literal byte[] rowName};
         *   {@literal byte[] columnName};
         *   {@literal java.util.UUID id};
         * }
         * Column value description {
         *   type: Long;
         * }
         * </pre>
         */
        public static final class UserBirthdaysIdxColumnValue implements ColumnValue<Long> {
            private final UserBirthdaysIdxColumn columnName;
            private final Long value;

            public static UserBirthdaysIdxColumnValue of(UserBirthdaysIdxColumn columnName, Long value) {
                return new UserBirthdaysIdxColumnValue(columnName, value);
            }

            private UserBirthdaysIdxColumnValue(UserBirthdaysIdxColumn columnName, Long value) {
                this.columnName = columnName;
                this.value = value;
            }

            public UserBirthdaysIdxColumn getColumnName() {
                return columnName;
            }

            @Override
            public Long getValue() {
                return value;
            }

            @Override
            public byte[] persistColumnName() {
                return columnName.persistToBytes();
            }

            @Override
            public byte[] persistValue() {
                byte[] bytes = EncodingUtils.encodeUnsignedVarLong(value);
                return CompressionUtils.compress(bytes, Compression.NONE);
            }

            public static Long hydrateValue(byte[] bytes) {
                bytes = CompressionUtils.decompress(bytes, Compression.NONE);
                return EncodingUtils.decodeUnsignedVarLong(bytes, 0);
            }

            public static Function<UserBirthdaysIdxColumnValue, UserBirthdaysIdxColumn> getColumnNameFun() {
                return new Function<UserBirthdaysIdxColumnValue, UserBirthdaysIdxColumn>() {
                    @Override
                    public UserBirthdaysIdxColumn apply(UserBirthdaysIdxColumnValue columnValue) {
                        return columnValue.getColumnName();
                    }
                };
            }

            public static Function<UserBirthdaysIdxColumnValue, Long> getValueFun() {
                return new Function<UserBirthdaysIdxColumnValue, Long>() {
                    @Override
                    public Long apply(UserBirthdaysIdxColumnValue columnValue) {
                        return columnValue.getValue();
                    }
                };
            }

            @Override
            public String toString() {
                return MoreObjects.toStringHelper(getClass().getSimpleName())
                    .add("ColumnName", this.columnName)
                    .add("Value", this.value)
                    .toString();
            }
        }

        public static final class UserBirthdaysIdxRowResult implements TypedRowResult {
            private final UserBirthdaysIdxRow rowName;
            private final ImmutableSet<UserBirthdaysIdxColumnValue> columnValues;

            public static UserBirthdaysIdxRowResult of(RowResult<byte[]> rowResult) {
                UserBirthdaysIdxRow rowName = UserBirthdaysIdxRow.BYTES_HYDRATOR.hydrateFromBytes(rowResult.getRowName());
                Set<UserBirthdaysIdxColumnValue> columnValues = Sets.newHashSetWithExpectedSize(rowResult.getColumns().size());
                for (Entry<byte[], byte[]> e : rowResult.getColumns().entrySet()) {
                    UserBirthdaysIdxColumn col = UserBirthdaysIdxColumn.BYTES_HYDRATOR.hydrateFromBytes(e.getKey());
                    Long value = UserBirthdaysIdxColumnValue.hydrateValue(e.getValue());
                    columnValues.add(UserBirthdaysIdxColumnValue.of(col, value));
                }
                return new UserBirthdaysIdxRowResult(rowName, ImmutableSet.copyOf(columnValues));
            }

            private UserBirthdaysIdxRowResult(UserBirthdaysIdxRow rowName, ImmutableSet<UserBirthdaysIdxColumnValue> columnValues) {
                this.rowName = rowName;
                this.columnValues = columnValues;
            }

            @Override
            public UserBirthdaysIdxRow getRowName() {
                return rowName;
            }

            public Set<UserBirthdaysIdxColumnValue> getColumnValues() {
                return columnValues;
            }

            public static Function<UserBirthdaysIdxRowResult, UserBirthdaysIdxRow> getRowNameFun() {
                return new Function<UserBirthdaysIdxRowResult, UserBirthdaysIdxRow>() {
                    @Override
                    public UserBirthdaysIdxRow apply(UserBirthdaysIdxRowResult rowResult) {
                        return rowResult.rowName;
                    }
                };
            }

            public static Function<UserBirthdaysIdxRowResult, ImmutableSet<UserBirthdaysIdxColumnValue>> getColumnValuesFun() {
                return new Function<UserBirthdaysIdxRowResult, ImmutableSet<UserBirthdaysIdxColumnValue>>() {
                    @Override
                    public ImmutableSet<UserBirthdaysIdxColumnValue> apply(UserBirthdaysIdxRowResult rowResult) {
                        return rowResult.columnValues;
                    }
                };
            }

            @Override
            public String toString() {
                return MoreObjects.toStringHelper(getClass().getSimpleName())
                    .add("RowName", getRowName())
                    .add("ColumnValues", getColumnValues())
                    .toString();
            }
        }

        @Override
        public void delete(UserBirthdaysIdxRow row, UserBirthdaysIdxColumn column) {
            delete(ImmutableMultimap.of(row, column));
        }

        @Override
        public void delete(Iterable<UserBirthdaysIdxRow> rows) {
            Multimap<UserBirthdaysIdxRow, UserBirthdaysIdxColumn> toRemove = HashMultimap.create();
            Multimap<UserBirthdaysIdxRow, UserBirthdaysIdxColumnValue> result = getRowsMultimap(rows);
            for (Entry<UserBirthdaysIdxRow, UserBirthdaysIdxColumnValue> e : result.entries()) {
                toRemove.put(e.getKey(), e.getValue().getColumnName());
            }
            delete(toRemove);
        }

        @Override
        public void delete(Multimap<UserBirthdaysIdxRow, UserBirthdaysIdxColumn> values) {
            t.delete(tableRef, ColumnValues.toCells(values));
        }

        @Override
        public void put(UserBirthdaysIdxRow rowName, Iterable<UserBirthdaysIdxColumnValue> values) {
            put(ImmutableMultimap.<UserBirthdaysIdxRow, UserBirthdaysIdxColumnValue>builder().putAll(rowName, values).build());
        }

        @Override
        public void put(UserBirthdaysIdxRow rowName, UserBirthdaysIdxColumnValue... values) {
            put(ImmutableMultimap.<UserBirthdaysIdxRow, UserBirthdaysIdxColumnValue>builder().putAll(rowName, values).build());
        }

        @Override
        public void put(Multimap<UserBirthdaysIdxRow, ? extends UserBirthdaysIdxColumnValue> values) {
            t.useTable(tableRef, this);
            t.put(tableRef, ColumnValues.toCellValues(values));
            for (UserBirthdaysIdxTrigger trigger : triggers) {
                trigger.putUserBirthdaysIdx(values);
            }
        }

        @Override
        public void putUnlessExists(UserBirthdaysIdxRow rowName, Iterable<UserBirthdaysIdxColumnValue> values) {
            putUnlessExists(ImmutableMultimap.<UserBirthdaysIdxRow, UserBirthdaysIdxColumnValue>builder().putAll(rowName, values).build());
        }

        @Override
        public void putUnlessExists(UserBirthdaysIdxRow rowName, UserBirthdaysIdxColumnValue... values) {
            putUnlessExists(ImmutableMultimap.<UserBirthdaysIdxRow, UserBirthdaysIdxColumnValue>builder().putAll(rowName, values).build());
        }

        @Override
        public void putUnlessExists(Multimap<UserBirthdaysIdxRow, ? extends UserBirthdaysIdxColumnValue> rows) {
            Multimap<UserBirthdaysIdxRow, UserBirthdaysIdxColumn> toGet = Multimaps.transformValues(rows, UserBirthdaysIdxColumnValue.getColumnNameFun());
            Multimap<UserBirthdaysIdxRow, UserBirthdaysIdxColumnValue> existing = get(toGet);
            Multimap<UserBirthdaysIdxRow, UserBirthdaysIdxColumnValue> toPut = HashMultimap.create();
            for (Entry<UserBirthdaysIdxRow, ? extends UserBirthdaysIdxColumnValue> entry : rows.entries()) {
                if (!existing.containsEntry(entry.getKey(), entry.getValue())) {
                    toPut.put(entry.getKey(), entry.getValue());
                }
            }
            put(toPut);
        }

        @Override
        public void touch(Multimap<UserBirthdaysIdxRow, UserBirthdaysIdxColumn> values) {
            Multimap<UserBirthdaysIdxRow, UserBirthdaysIdxColumnValue> currentValues = get(values);
            put(currentValues);
            Multimap<UserBirthdaysIdxRow, UserBirthdaysIdxColumn> toDelete = HashMultimap.create(values);
            for (Map.Entry<UserBirthdaysIdxRow, UserBirthdaysIdxColumnValue> e : currentValues.entries()) {
                toDelete.remove(e.getKey(), e.getValue().getColumnName());
            }
            delete(toDelete);
        }

        public static ColumnSelection getColumnSelection(Collection<UserBirthdaysIdxColumn> cols) {
            return ColumnSelection.create(Collections2.transform(cols, Persistables.persistToBytesFunction()));
        }

        public static ColumnSelection getColumnSelection(UserBirthdaysIdxColumn... cols) {
            return getColumnSelection(Arrays.asList(cols));
        }

        @Override
        public Multimap<UserBirthdaysIdxRow, UserBirthdaysIdxColumnValue> get(Multimap<UserBirthdaysIdxRow, UserBirthdaysIdxColumn> cells) {
            Set<Cell> rawCells = ColumnValues.toCells(cells);
            Map<Cell, byte[]> rawResults = t.get(tableRef, rawCells);
            Multimap<UserBirthdaysIdxRow, UserBirthdaysIdxColumnValue> rowMap = HashMultimap.create();
            for (Entry<Cell, byte[]> e : rawResults.entrySet()) {
                if (e.getValue().length > 0) {
                    UserBirthdaysIdxRow row = UserBirthdaysIdxRow.BYTES_HYDRATOR.hydrateFromBytes(e.getKey().getRowName());
                    UserBirthdaysIdxColumn col = UserBirthdaysIdxColumn.BYTES_HYDRATOR.hydrateFromBytes(e.getKey().getColumnName());
                    Long val = UserBirthdaysIdxColumnValue.hydrateValue(e.getValue());
                    rowMap.put(row, UserBirthdaysIdxColumnValue.of(col, val));
                }
            }
            return rowMap;
        }

        @Override
        public Multimap<UserBirthdaysIdxRow, UserBirthdaysIdxColumnValue> getAsync(final Multimap<UserBirthdaysIdxRow, UserBirthdaysIdxColumn> cells, ExecutorService exec) {
            Callable<Multimap<UserBirthdaysIdxRow, UserBirthdaysIdxColumnValue>> c =
                    new Callable<Multimap<UserBirthdaysIdxRow, UserBirthdaysIdxColumnValue>>() {
                @Override
                public Multimap<UserBirthdaysIdxRow, UserBirthdaysIdxColumnValue> call() {
                    return get(cells);
                }
            };
            return AsyncProxy.create(exec.submit(c), Multimap.class);
        }

        @Override
        public List<UserBirthdaysIdxColumnValue> getRowColumns(UserBirthdaysIdxRow row) {
            return getRowColumns(row, allColumns);
        }

        @Override
        public List<UserBirthdaysIdxColumnValue> getRowColumns(UserBirthdaysIdxRow row, ColumnSelection columns) {
            byte[] bytes = row.persistToBytes();
            RowResult<byte[]> rowResult = t.getRows(tableRef, ImmutableSet.of(bytes), columns).get(bytes);
            if (rowResult == null) {
                return ImmutableList.of();
            } else {
                List<UserBirthdaysIdxColumnValue> ret = Lists.newArrayListWithCapacity(rowResult.getColumns().size());
                for (Entry<byte[], byte[]> e : rowResult.getColumns().entrySet()) {
                    UserBirthdaysIdxColumn col = UserBirthdaysIdxColumn.BYTES_HYDRATOR.hydrateFromBytes(e.getKey());
                    Long val = UserBirthdaysIdxColumnValue.hydrateValue(e.getValue());
                    ret.add(UserBirthdaysIdxColumnValue.of(col, val));
                }
                return ret;
            }
        }

        @Override
        public Multimap<UserBirthdaysIdxRow, UserBirthdaysIdxColumnValue> getRowsMultimap(Iterable<UserBirthdaysIdxRow> rows) {
            return getRowsMultimapInternal(rows, allColumns);
        }

        @Override
        public Multimap<UserBirthdaysIdxRow, UserBirthdaysIdxColumnValue> getRowsMultimap(Iterable<UserBirthdaysIdxRow> rows, ColumnSelection columns) {
            return getRowsMultimapInternal(rows, columns);
        }

        @Override
        public Multimap<UserBirthdaysIdxRow, UserBirthdaysIdxColumnValue> getAsyncRowsMultimap(Iterable<UserBirthdaysIdxRow> rows, ExecutorService exec) {
            return getAsyncRowsMultimap(rows, allColumns, exec);
        }

        @Override
        public Multimap<UserBirthdaysIdxRow, UserBirthdaysIdxColumnValue> getAsyncRowsMultimap(final Iterable<UserBirthdaysIdxRow> rows, final ColumnSelection columns, ExecutorService exec) {
            Callable<Multimap<UserBirthdaysIdxRow, UserBirthdaysIdxColumnValue>> c =
                    new Callable<Multimap<UserBirthdaysIdxRow, UserBirthdaysIdxColumnValue>>() {
                @Override
                public Multimap<UserBirthdaysIdxRow, UserBirthdaysIdxColumnValue> call() {
                    return getRowsMultimapInternal(rows, columns);
                }
            };
            return AsyncProxy.create(exec.submit(c), Multimap.class);
        }

        private Multimap<UserBirthdaysIdxRow, UserBirthdaysIdxColumnValue> getRowsMultimapInternal(Iterable<UserBirthdaysIdxRow> rows, ColumnSelection columns) {
            SortedMap<byte[], RowResult<byte[]>> results = t.getRows(tableRef, Persistables.persistAll(rows), columns);
            return getRowMapFromRowResults(results.values());
        }

        private static Multimap<UserBirthdaysIdxRow, UserBirthdaysIdxColumnValue> getRowMapFromRowResults(Collection<RowResult<byte[]>> rowResults) {
            Multimap<UserBirthdaysIdxRow, UserBirthdaysIdxColumnValue> rowMap = HashMultimap.create();
            for (RowResult<byte[]> result : rowResults) {
                UserBirthdaysIdxRow row = UserBirthdaysIdxRow.BYTES_HYDRATOR.hydrateFromBytes(result.getRowName());
                for (Entry<byte[], byte[]> e : result.getColumns().entrySet()) {
                    UserBirthdaysIdxColumn col = UserBirthdaysIdxColumn.BYTES_HYDRATOR.hydrateFromBytes(e.getKey());
                    Long val = UserBirthdaysIdxColumnValue.hydrateValue(e.getValue());
                    rowMap.put(row, UserBirthdaysIdxColumnValue.of(col, val));
                }
            }
            return rowMap;
        }

        @Override
        public Map<UserBirthdaysIdxRow, BatchingVisitable<UserBirthdaysIdxColumnValue>> getRowsColumnRange(Iterable<UserBirthdaysIdxRow> rows, SizedColumnRangeSelection columnRangeSelection) {
            Map<byte[], BatchingVisitable<Map.Entry<Cell, byte[]>>> results = t.getRowsColumnRange(tableRef, Persistables.persistAll(rows), columnRangeSelection);
            Map<UserBirthdaysIdxRow, BatchingVisitable<UserBirthdaysIdxColumnValue>> transformed = Maps.newHashMapWithExpectedSize(results.size());
            for (Entry<byte[], BatchingVisitable<Map.Entry<Cell, byte[]>>> e : results.entrySet()) {
                UserBirthdaysIdxRow row = UserBirthdaysIdxRow.BYTES_HYDRATOR.hydrateFromBytes(e.getKey());
                BatchingVisitable<UserBirthdaysIdxColumnValue> bv = BatchingVisitables.transform(e.getValue(), result -> {
                    UserBirthdaysIdxColumn col = UserBirthdaysIdxColumn.BYTES_HYDRATOR.hydrateFromBytes(result.getKey().getColumnName());
                    Long val = UserBirthdaysIdxColumnValue.hydrateValue(result.getValue());
                    return UserBirthdaysIdxColumnValue.of(col, val);
                });
                transformed.put(row, bv);
            }
            return transformed;
        }

        @Override
        public Iterator<Map.Entry<UserBirthdaysIdxRow, UserBirthdaysIdxColumnValue>> getRowsColumnRange(Iterable<UserBirthdaysIdxRow> rows, ColumnRangeSelection columnRangeSelection, int batchHint) {
            Iterator<Map.Entry<Cell, byte[]>> results = t.getRowsColumnRange(getTableRef(), Persistables.persistAll(rows), columnRangeSelection, batchHint);
            return Iterators.transform(results, e -> {
                UserBirthdaysIdxRow row = UserBirthdaysIdxRow.BYTES_HYDRATOR.hydrateFromBytes(e.getKey().getRowName());
                UserBirthdaysIdxColumn col = UserBirthdaysIdxColumn.BYTES_HYDRATOR.hydrateFromBytes(e.getKey().getColumnName());
                Long val = UserBirthdaysIdxColumnValue.hydrateValue(e.getValue());
                UserBirthdaysIdxColumnValue colValue = UserBirthdaysIdxColumnValue.of(col, val);
                return Maps.immutableEntry(row, colValue);
            });
        }

        public BatchingVisitableView<UserBirthdaysIdxRowResult> getRange(RangeRequest range) {
            if (range.getColumnNames().isEmpty()) {
                range = range.getBuilder().retainColumns(allColumns).build();
            }
            return BatchingVisitables.transform(t.getRange(tableRef, range), new Function<RowResult<byte[]>, UserBirthdaysIdxRowResult>() {
                @Override
                public UserBirthdaysIdxRowResult apply(RowResult<byte[]> input) {
                    return UserBirthdaysIdxRowResult.of(input);
                }
            });
        }

        public IterableView<BatchingVisitable<UserBirthdaysIdxRowResult>> getRanges(Iterable<RangeRequest> ranges) {
            Iterable<BatchingVisitable<RowResult<byte[]>>> rangeResults = t.getRanges(tableRef, ranges);
            return IterableView.of(rangeResults).transform(
                    new Function<BatchingVisitable<RowResult<byte[]>>, BatchingVisitable<UserBirthdaysIdxRowResult>>() {
                @Override
                public BatchingVisitable<UserBirthdaysIdxRowResult> apply(BatchingVisitable<RowResult<byte[]>> visitable) {
                    return BatchingVisitables.transform(visitable, new Function<RowResult<byte[]>, UserBirthdaysIdxRowResult>() {
                        @Override
                        public UserBirthdaysIdxRowResult apply(RowResult<byte[]> row) {
                            return UserBirthdaysIdxRowResult.of(row);
                        }
                    });
                }
            });
        }

        public void deleteRange(RangeRequest range) {
            deleteRanges(ImmutableSet.of(range));
        }

        public void deleteRanges(Iterable<RangeRequest> ranges) {
            BatchingVisitables.concat(getRanges(ranges)).batchAccept(1000, new AbortingVisitor<List<UserBirthdaysIdxRowResult>, RuntimeException>() {
                @Override
                public boolean visit(List<UserBirthdaysIdxRowResult> rowResults) {
                    Multimap<UserBirthdaysIdxRow, UserBirthdaysIdxColumn> toRemove = HashMultimap.create();
                    for (UserBirthdaysIdxRowResult rowResult : rowResults) {
                        for (UserBirthdaysIdxColumnValue columnValue : rowResult.getColumnValues()) {
                            toRemove.put(rowResult.getRowName(), columnValue.getColumnName());
                        }
                    }
                    delete(toRemove);
                    return true;
                }
            });
        }

        @Override
        public List<String> findConstraintFailures(Map<Cell, byte[]> writes,
                                                   ConstraintCheckingTransaction transaction,
                                                   AtlasDbConstraintCheckingMode constraintCheckingMode) {
            return ImmutableList.of();
        }

        @Override
        public List<String> findConstraintFailuresNoRead(Map<Cell, byte[]> writes,
                                                         AtlasDbConstraintCheckingMode constraintCheckingMode) {
            return ImmutableList.of();
        }
    }


    /**
     * This exists to avoid unused import warnings
     * {@link AbortingVisitor}
     * {@link AbortingVisitors}
     * {@link ArrayListMultimap}
     * {@link Arrays}
     * {@link AssertUtils}
     * {@link AsyncProxy}
     * {@link AtlasDbConstraintCheckingMode}
     * {@link AtlasDbDynamicMutableExpiringTable}
     * {@link AtlasDbDynamicMutablePersistentTable}
     * {@link AtlasDbMutableExpiringTable}
     * {@link AtlasDbMutablePersistentTable}
     * {@link AtlasDbNamedExpiringSet}
     * {@link AtlasDbNamedMutableTable}
     * {@link AtlasDbNamedPersistentSet}
     * {@link BatchingVisitable}
     * {@link BatchingVisitableView}
     * {@link BatchingVisitables}
     * {@link Bytes}
     * {@link Callable}
     * {@link Cell}
     * {@link Cells}
     * {@link Collection}
     * {@link Collections2}
     * {@link ColumnRangeSelection}
     * {@link ColumnRangeSelections}
     * {@link ColumnSelection}
     * {@link ColumnValue}
     * {@link ColumnValues}
     * {@link ComparisonChain}
     * {@link Compression}
     * {@link CompressionUtils}
     * {@link ConstraintCheckingTransaction}
     * {@link Descending}
     * {@link EncodingUtils}
     * {@link Entry}
     * {@link EnumSet}
     * {@link ExecutorService}
     * {@link Function}
     * {@link Generated}
     * {@link HashMultimap}
     * {@link HashSet}
     * {@link Hashing}
     * {@link Hydrator}
     * {@link ImmutableList}
     * {@link ImmutableMap}
     * {@link ImmutableMultimap}
     * {@link ImmutableSet}
     * {@link InvalidProtocolBufferException}
     * {@link IterableView}
     * {@link Iterables}
     * {@link Iterator}
     * {@link Iterators}
     * {@link Joiner}
     * {@link List}
     * {@link Lists}
     * {@link Map}
     * {@link Maps}
     * {@link MoreObjects}
     * {@link Multimap}
     * {@link Multimaps}
     * {@link NamedColumnValue}
     * {@link Namespace}
     * {@link Objects}
     * {@link Optional}
     * {@link Persistable}
     * {@link Persistables}
     * {@link Prefix}
     * {@link PtBytes}
     * {@link RangeRequest}
     * {@link RowResult}
     * {@link Set}
     * {@link Sets}
     * {@link Sha256Hash}
     * {@link SizedColumnRangeSelection}
     * {@link SortedMap}
     * {@link Supplier}
     * {@link TableReference}
     * {@link Throwables}
     * {@link TimeUnit}
     * {@link Transaction}
     * {@link TypedRowResult}
     * {@link UnsignedBytes}
     * {@link ValueType}
     */
<<<<<<< HEAD
    static String __CLASS_HASH = "YepgjkSA9ex5o1qA/3D3zQ==";
=======
    static String __CLASS_HASH = "bsX4j+YZsGdVXg0UYcXoJA==";
>>>>>>> ac755b2a
}<|MERGE_RESOLUTION|>--- conflicted
+++ resolved
@@ -3390,9 +3390,5 @@
      * {@link UnsignedBytes}
      * {@link ValueType}
      */
-<<<<<<< HEAD
-    static String __CLASS_HASH = "YepgjkSA9ex5o1qA/3D3zQ==";
-=======
-    static String __CLASS_HASH = "bsX4j+YZsGdVXg0UYcXoJA==";
->>>>>>> ac755b2a
+    static String __CLASS_HASH = "QztqzxNVkw/G5X4NJKR9dQ==";
 }