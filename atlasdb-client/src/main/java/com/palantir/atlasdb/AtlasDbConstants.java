--- conflicted
+++ resolved
@@ -33,21 +33,16 @@
     public static final TableReference SCRUB_TABLE = TableReference.createWithEmptyNamespace("_scrub");
     public static final TableReference NAMESPACE_TABLE = TableReference.createWithEmptyNamespace("_namespace");
     public static final TableReference TIMESTAMP_TABLE = TableReference.createWithEmptyNamespace("_timestamp");
-<<<<<<< HEAD
-    public static final TableReference METADATA_TABLE = TableReference.createWithEmptyNamespace("_metadata");
-    public static final TableReference PERSISTED_LOCKS_TABLE =
-            TableReference.createWithEmptyNamespace("_persisted_locks");
-    public static final TableReference ORACLE_METADATA_TABLE = TableReference.createWithEmptyNamespace("atlasdb_metadata");
-=======
 
-    public static final TableReference DEFAULT_METADATA_TABLE = TableReference.createWithEmptyNamespace("_metadata");
+    public static final TableReference PERSISTED_LOCKS_TABLE = TableReference.createWithEmptyNamespace("_persisted_locks");
+
+        public static final TableReference DEFAULT_METADATA_TABLE = TableReference.createWithEmptyNamespace("_metadata");
     public static final TableReference DEFAULT_ORACLE_METADATA_TABLE = TableReference.createWithEmptyNamespace("atlasdb_metadata");
 
     public static final String ORACLE_NAME_MAPPING_TABLE = "atlasdb_table_names";
     public static final String ORACLE_NAME_MAPPING_PK_CONSTRAINT = "pk_" + ORACLE_NAME_MAPPING_TABLE;
     public static final String ORACLE_OVERFLOW_SEQUENCE = "overflow_seq";
 
->>>>>>> e50aa76c
     public static final String NAMESPACE_PREFIX = "_n_";
     public static final String NAMESPACE_SHORT_COLUMN_NAME = "s";
     public static final byte[] NAMESPACE_SHORT_COLUMN_BYTES = PtBytes.toBytes(NAMESPACE_SHORT_COLUMN_NAME);
